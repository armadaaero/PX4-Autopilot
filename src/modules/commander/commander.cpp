/****************************************************************************
 *
 *   Copyright (c) 2013-2015 PX4 Development Team. All rights reserved.
 *
 * Redistribution and use in source and binary forms, with or without
 * modification, are permitted provided that the following conditions
 * are met:
 *
 * 1. Redistributions of source code must retain the above copyright
 *    notice, this list of conditions and the following disclaimer.
 * 2. Redistributions in binary form must reproduce the above copyright
 *    notice, this list of conditions and the following disclaimer in
 *    the documentation and/or other materials provided with the
 *    distribution.
 * 3. Neither the name PX4 nor the names of its contributors may be
 *    used to endorse or promote products derived from this software
 *    without specific prior written permission.
 *
 * THIS SOFTWARE IS PROVIDED BY THE COPYRIGHT HOLDERS AND CONTRIBUTORS
 * "AS IS" AND ANY EXPRESS OR IMPLIED WARRANTIES, INCLUDING, BUT NOT
 * LIMITED TO, THE IMPLIED WARRANTIES OF MERCHANTABILITY AND FITNESS
 * FOR A PARTICULAR PURPOSE ARE DISCLAIMED. IN NO EVENT SHALL THE
 * COPYRIGHT OWNER OR CONTRIBUTORS BE LIABLE FOR ANY DIRECT, INDIRECT,
 * INCIDENTAL, SPECIAL, EXEMPLARY, OR CONSEQUENTIAL DAMAGES (INCLUDING,
 * BUT NOT LIMITED TO, PROCUREMENT OF SUBSTITUTE GOODS OR SERVICES; LOSS
 * OF USE, DATA, OR PROFITS; OR BUSINESS INTERRUPTION) HOWEVER CAUSED
 * AND ON ANY THEORY OF LIABILITY, WHETHER IN CONTRACT, STRICT
 * LIABILITY, OR TORT (INCLUDING NEGLIGENCE OR OTHERWISE) ARISING IN
 * ANY WAY OUT OF THE USE OF THIS SOFTWARE, EVEN IF ADVISED OF THE
 * POSSIBILITY OF SUCH DAMAGE.
 *
 ****************************************************************************/

/**
 * @file commander.cpp
 * Main fail-safe handling.
 *
 * @author Petri Tanskanen <petri.tanskanen@inf.ethz.ch>
 * @author Lorenz Meier <lorenz@px4.io>
 * @author Thomas Gubler <thomas@px4.io>
 * @author Julian Oes <julian@px4.io>
 * @author Anton Babushkin <anton@px4.io>
 */

#include <px4_config.h>
#include <px4_posix.h>
#include <px4_time.h>
#include <pthread.h>
#include <stdio.h>
#include <sys/stat.h>
#include <stdlib.h>
#include <stdbool.h>
#include <string.h>
#include <unistd.h>
#include <fcntl.h>
#include <errno.h>
#include <systemlib/err.h>
#include <systemlib/circuit_breaker.h>
//#include <debug.h>
#ifndef __PX4_QURT
#include <sys/prctl.h>
#endif
#include <sys/stat.h>
#include <string.h>
#include <math.h>
#include <poll.h>
#include <float.h>

#include <uORB/uORB.h>
#include <uORB/topics/sensor_combined.h>
#include <uORB/topics/battery_status.h>
#include <uORB/topics/manual_control_setpoint.h>
#include <uORB/topics/offboard_control_mode.h>
#include <uORB/topics/home_position.h>
#include <uORB/topics/vehicle_global_position.h>
#include <uORB/topics/vehicle_local_position.h>
#include <uORB/topics/position_setpoint_triplet.h>
#include <uORB/topics/vehicle_gps_position.h>
#include <uORB/topics/vehicle_command.h>
#include <uORB/topics/subsystem_info.h>
#include <uORB/topics/actuator_controls.h>
#include <uORB/topics/actuator_controls_0.h>
#include <uORB/topics/actuator_controls_1.h>
#include <uORB/topics/actuator_controls_2.h>
#include <uORB/topics/actuator_controls_3.h>
#include <uORB/topics/actuator_armed.h>
#include <uORB/topics/parameter_update.h>
#include <uORB/topics/differential_pressure.h>
#include <uORB/topics/safety.h>
#include <uORB/topics/system_power.h>
#include <uORB/topics/mission.h>
#include <uORB/topics/mission_result.h>
#include <uORB/topics/geofence_result.h>
#include <uORB/topics/telemetry_status.h>
#include <uORB/topics/vtol_vehicle_status.h>
#include <uORB/topics/vehicle_land_detected.h>

#include <drivers/drv_led.h>
#include <drivers/drv_hrt.h>
#include <drivers/drv_tone_alarm.h>

#include <mavlink/mavlink_log.h>
#include <systemlib/param/param.h>
#include <systemlib/systemlib.h>
#include <systemlib/err.h>
#include <systemlib/cpuload.h>
#include <systemlib/rc_check.h>
#include <geo/geo.h>
#include <systemlib/state_table.h>
#include <dataman/dataman.h>

#include "px4_custom_mode.h"
#include "commander_helper.h"
#include "state_machine_helper.h"
#include "calibration_routines.h"
#include "accelerometer_calibration.h"
#include "gyro_calibration.h"
#include "mag_calibration.h"
#include "baro_calibration.h"
#include "rc_calibration.h"
#include "airspeed_calibration.h"
#include "esc_calibration.h"
#include "PreflightCheck.h"

/* oddly, ERROR is not defined for c++ */
#ifdef ERROR
# undef ERROR
#endif
static const int ERROR = -1;

extern struct system_load_s system_load;

static constexpr uint8_t COMMANDER_MAX_GPS_NOISE = 60;		/**< Maximum percentage signal to noise ratio allowed for GPS reception */

/* Decouple update interval and hysteris counters, all depends on intervals */
#define COMMANDER_MONITORING_INTERVAL 50000
#define COMMANDER_MONITORING_LOOPSPERMSEC (1/(COMMANDER_MONITORING_INTERVAL/1000.0f))

#define MAVLINK_OPEN_INTERVAL 50000

#define STICK_ON_OFF_LIMIT 0.9f
#define STICK_ON_OFF_HYSTERESIS_TIME_MS 1000
#define STICK_ON_OFF_COUNTER_LIMIT (STICK_ON_OFF_HYSTERESIS_TIME_MS*COMMANDER_MONITORING_LOOPSPERMSEC)

#define POSITION_TIMEOUT		(1 * 1000 * 1000)	/**< consider the local or global position estimate invalid after 1000ms */
#define FAILSAFE_DEFAULT_TIMEOUT	(3 * 1000 * 1000)	/**< hysteresis time - the failsafe will trigger after 3 seconds in this state */
#define OFFBOARD_TIMEOUT		500000
#define DIFFPRESS_TIMEOUT		2000000

#define PRINT_INTERVAL	5000000
#define PRINT_MODE_REJECT_INTERVAL	10000000

#define INAIR_RESTART_HOLDOFF_INTERVAL	2000000

#define HIL_ID_MIN 1000
#define HIL_ID_MAX 1999

enum MAV_MODE_FLAG {
	MAV_MODE_FLAG_CUSTOM_MODE_ENABLED = 1, /* 0b00000001 Reserved for future use. | */
	MAV_MODE_FLAG_TEST_ENABLED = 2, /* 0b00000010 system has a test mode enabled. This flag is intended for temporary system tests and should not be used for stable implementations. | */
	MAV_MODE_FLAG_AUTO_ENABLED = 4, /* 0b00000100 autonomous mode enabled, system finds its own goal positions. Guided flag can be set or not, depends on the actual implementation. | */
	MAV_MODE_FLAG_GUIDED_ENABLED = 8, /* 0b00001000 guided mode enabled, system flies MISSIONs / mission items. | */
	MAV_MODE_FLAG_STABILIZE_ENABLED = 16, /* 0b00010000 system stabilizes electronically its attitude (and optionally position). It needs however further control inputs to move around. | */
	MAV_MODE_FLAG_HIL_ENABLED = 32, /* 0b00100000 hardware in the loop simulation. All motors / actuators are blocked, but internal software is full operational. | */
	MAV_MODE_FLAG_MANUAL_INPUT_ENABLED = 64, /* 0b01000000 remote control input is enabled. | */
	MAV_MODE_FLAG_SAFETY_ARMED = 128, /* 0b10000000 MAV safety set to armed. Motors are enabled / running / can start. Ready to fly. | */
	MAV_MODE_FLAG_ENUM_END = 129, /*  | */
};

/* Mavlink file descriptors */
static int mavlink_fd = 0;

/* System autostart ID */
static int autostart_id;

/* flags */
static bool commander_initialized = false;
static volatile bool thread_should_exit = false;	/**< daemon exit flag */
static volatile bool thread_running = false;		/**< daemon status flag */
static int daemon_task;					/**< Handle of daemon task / thread */
static bool need_param_autosave = false;		/**< Flag set to true if parameters should be autosaved in next iteration (happens on param update and if functionality is enabled) */
static hrt_abstime commander_boot_timestamp = 0;

static unsigned int leds_counter;
/* To remember when last notification was sent */
static uint64_t last_print_mode_reject_time = 0;

static float eph_threshold = 5.0f;
static float epv_threshold = 10.0f;

static struct vehicle_status_s status;
static struct actuator_armed_s armed;
static struct safety_s safety;
static struct vehicle_control_mode_s control_mode;
static struct offboard_control_mode_s offboard_control_mode;
static struct home_position_s _home;

static unsigned _last_mission_instance = 0;

/**
 * The daemon app only briefly exists to start
 * the background job. The stack size assigned in the
 * Makefile does only apply to this management task.
 *
 * The actual stack size should be set in the call
 * to task_create().
 *
 * @ingroup apps
 */
extern "C" __EXPORT int commander_main(int argc, char *argv[]);

/**
 * Print the correct usage.
 */
void usage(const char *reason);

/**
 * React to commands that are sent e.g. from the mavlink module.
 */
bool handle_command(struct vehicle_status_s *status, const struct safety_s *safety, struct vehicle_command_s *cmd,
		    struct actuator_armed_s *armed, struct home_position_s *home, struct vehicle_global_position_s *global_pos,
		    struct vehicle_local_position_s *local_pos, orb_advert_t *home_pub);

/**
 * Mainloop of commander.
 */
int commander_thread_main(int argc, char *argv[]);

void control_status_leds(vehicle_status_s *status, const actuator_armed_s *actuator_armed, bool changed);

void get_circuit_breaker_params();

void check_valid(hrt_abstime timestamp, hrt_abstime timeout, bool valid_in, bool *valid_out, bool *changed);

transition_result_t set_main_state_rc(struct vehicle_status_s *status, struct manual_control_setpoint_s *sp_man);

void set_control_mode();

void print_reject_mode(struct vehicle_status_s *current_status, const char *msg);

void print_reject_arm(const char *msg);

void print_status();

transition_result_t check_navigation_state_machine(struct vehicle_status_s *status,
		struct vehicle_control_mode_s *control_mode, struct vehicle_local_position_s *local_pos);

transition_result_t arm_disarm(bool arm, const int mavlink_fd, const char *armedBy);

/**
* @brief This function initializes the home position of the vehicle. This happens first time we get a good GPS fix and each
*		 time the vehicle is armed with a good GPS fix.
**/
static void commander_set_home_position(orb_advert_t &homePub, home_position_s &home,
					const vehicle_local_position_s &localPosition, const vehicle_global_position_s &globalPosition);

/**
 * Loop that runs at a lower rate and priority for calibration and parameter tasks.
 */
void *commander_low_prio_loop(void *arg);

void answer_command(struct vehicle_command_s &cmd, unsigned result);

/**
 * check whether autostart ID is in the reserved range for HIL setups
 */
bool is_hil_setup(int id);

bool is_hil_setup(int id) {
	return (id >= HIL_ID_MIN) && (id <= HIL_ID_MAX);
}


int commander_main(int argc, char *argv[])
{
	if (argc < 2) {
		usage("missing command");
		return 1;
	}

	if (!strcmp(argv[1], "start")) {

		if (thread_running) {
			warnx("already running");
			/* this is not an error */
			return 0;
		}

		thread_should_exit = false;
		daemon_task = px4_task_spawn_cmd("commander",
					     SCHED_DEFAULT,
					     SCHED_PRIORITY_MAX - 40,
					     3400,
					     commander_thread_main,
					     (argv) ? (char * const *)&argv[2] : (char * const *)NULL);

		unsigned constexpr max_wait_us = 1000000;
		unsigned constexpr max_wait_steps = 2000;

		unsigned i;
		for (i = 0; i < max_wait_steps; i++) {
			usleep(max_wait_us / max_wait_steps);
			if (thread_running) {
				break;
			}
		}

<<<<<<< HEAD
		return 0;
=======
		exit(!(i < max_wait_steps));
>>>>>>> fc4754f8
	}

	if (!strcmp(argv[1], "stop")) {

		if (!thread_running) {
			warnx("commander already stopped");
			return 0;
		}

		thread_should_exit = true;

		while (thread_running) {
			usleep(200000);
			warnx(".");
		}

		warnx("terminated.");

		return 0;
	}

	/* commands needing the app to run below */
	if (!thread_running) {
		warnx("\tcommander not started");
		return 1;
	}

	if (!strcmp(argv[1], "status")) {
		print_status();
		return 0;
	}

	if (!strcmp(argv[1], "calibrate")) {
		if (argc > 2) {
			int calib_ret = OK;
			if (!strcmp(argv[2], "mag")) {
				calib_ret = do_mag_calibration(mavlink_fd);
			} else if (!strcmp(argv[2], "accel")) {
				calib_ret = do_accel_calibration(mavlink_fd);
			} else if (!strcmp(argv[2], "gyro")) {
				calib_ret = do_gyro_calibration(mavlink_fd);
			} else if (!strcmp(argv[2], "level")) {
				calib_ret = do_level_calibration(mavlink_fd);
			} else if (!strcmp(argv[2], "esc")) {
				calib_ret = do_esc_calibration(mavlink_fd, &armed);
			} else {
				warnx("argument %s unsupported.", argv[2]);
			}

			if (calib_ret) {
				warnx("calibration failed, exiting.");
				return 0;
			} else {
				return 0;
			}
		} else {
			warnx("missing argument");
		}
	}

	if (!strcmp(argv[1], "check")) {
		int mavlink_fd_local = px4_open(MAVLINK_LOG_DEVICE, 0);
		int checkres = prearm_check(&status, mavlink_fd_local);
		px4_close(mavlink_fd_local);
		warnx("FINAL RESULT: %s", (checkres == 0) ? "OK" : "FAILED");
		return 0;
	}

	if (!strcmp(argv[1], "arm")) {
		int mavlink_fd_local = px4_open(MAVLINK_LOG_DEVICE, 0);
		arm_disarm(true, mavlink_fd_local, "command line");
		warnx("note: not updating home position on commandline arming!");
		px4_close(mavlink_fd_local);
		return 0;
	}

	if (!strcmp(argv[1], "disarm")) {
		int mavlink_fd_local = px4_open(MAVLINK_LOG_DEVICE, 0);
		arm_disarm(false, mavlink_fd_local, "command line");
		px4_close(mavlink_fd_local);
                return 0;
	}

	usage("unrecognized command");
	return 1;
}

void usage(const char *reason)
{
	if (reason) {
		PX4_INFO("%s\n", reason);
	}

	PX4_INFO("usage: commander {start|stop|status|calibrate|check|arm|disarm}\n\n");
}

void print_status()
{
	warnx("type: %s", (status.is_rotary_wing) ? "symmetric motion" : "forward motion");
	warnx("usb powered: %s", (status.usb_connected) ? "yes" : "no");
	warnx("avionics rail: %6.2f V", (double)status.avionics_power_rail_voltage);
	warnx("home: lat = %.7f, lon = %.7f, alt = %.2f ", _home.lat, _home.lon, (double)_home.alt);
	warnx("home: x = %.7f, y = %.7f, z = %.2f ", (double)_home.x, (double)_home.y, (double)_home.z);

	/* read all relevant states */
	int state_sub = orb_subscribe(ORB_ID(vehicle_status));
	struct vehicle_status_s state;
	orb_copy(ORB_ID(vehicle_status), state_sub, &state);

	const char *armed_str;

	switch (state.arming_state) {
	case vehicle_status_s::ARMING_STATE_INIT:
		armed_str = "INIT";
		break;

	case vehicle_status_s::ARMING_STATE_STANDBY:
		armed_str = "STANDBY";
		break;

	case vehicle_status_s::ARMING_STATE_ARMED:
		armed_str = "ARMED";
		break;

	case vehicle_status_s::ARMING_STATE_ARMED_ERROR:
		armed_str = "ARMED_ERROR";
		break;

	case vehicle_status_s::ARMING_STATE_STANDBY_ERROR:
		armed_str = "STANDBY_ERROR";
		break;

	case vehicle_status_s::ARMING_STATE_REBOOT:
		armed_str = "REBOOT";
		break;

	case vehicle_status_s::ARMING_STATE_IN_AIR_RESTORE:
		armed_str = "IN_AIR_RESTORE";
		break;

	default:
		armed_str = "ERR: UNKNOWN STATE";
		break;
	}

	px4_close(state_sub);


	warnx("arming: %s", armed_str);
}

static orb_advert_t status_pub;

transition_result_t arm_disarm(bool arm, const int mavlink_fd_local, const char *armedBy)
{
	transition_result_t arming_res = TRANSITION_NOT_CHANGED;

	// For HIL platforms, require that simulated sensors are connected
	if (arm && hrt_absolute_time() > commander_boot_timestamp + INAIR_RESTART_HOLDOFF_INTERVAL &&
		is_hil_setup(autostart_id) && status.hil_state != vehicle_status_s::HIL_STATE_ON) {
		mavlink_and_console_log_critical(mavlink_fd_local, "HIL platform: Connect to simulator before arming");
		return TRANSITION_DENIED;
	}

	// Transition the armed state. By passing mavlink_fd to arming_state_transition it will
	// output appropriate error messages if the state cannot transition.
	arming_res = arming_state_transition(&status, &safety, arm ? vehicle_status_s::ARMING_STATE_ARMED : vehicle_status_s::ARMING_STATE_STANDBY, &armed,
					     true /* fRunPreArmChecks */, mavlink_fd_local);

	if (arming_res == TRANSITION_CHANGED && mavlink_fd) {
		mavlink_log_info(mavlink_fd_local, "[cmd] %s by %s", arm ? "ARMED" : "DISARMED", armedBy);

	} else if (arming_res == TRANSITION_DENIED) {
		tune_negative(true);
	}

	return arming_res;
}

bool handle_command(struct vehicle_status_s *status_local, const struct safety_s *safety_local,
		    struct vehicle_command_s *cmd, struct actuator_armed_s *armed_local,
		    struct home_position_s *home, struct vehicle_global_position_s *global_pos,
		    struct vehicle_local_position_s *local_pos, orb_advert_t *home_pub)
{
	/* only handle commands that are meant to be handled by this system and component */
	if (cmd->target_system != status_local->system_id || ((cmd->target_component != status_local->component_id)
			&& (cmd->target_component != 0))) { // component_id 0: valid for all components
		return false;
	}

	/* result of the command */
	unsigned cmd_result = vehicle_command_s::VEHICLE_CMD_RESULT_UNSUPPORTED;

	/* request to set different system mode */
	switch (cmd->command) {
	case vehicle_command_s::VEHICLE_CMD_DO_SET_MODE: {
			uint8_t base_mode = (uint8_t)cmd->param1;
			uint8_t custom_main_mode = (uint8_t)cmd->param2;

			transition_result_t arming_ret = TRANSITION_NOT_CHANGED;

			transition_result_t main_ret = TRANSITION_NOT_CHANGED;

			/* set HIL state */
			hil_state_t new_hil_state = (base_mode & MAV_MODE_FLAG_HIL_ENABLED) ? vehicle_status_s::HIL_STATE_ON : vehicle_status_s::HIL_STATE_OFF;
			transition_result_t hil_ret = hil_state_transition(new_hil_state, status_pub, status_local, mavlink_fd);

			// Transition the arming state
			bool cmd_arm = base_mode & MAV_MODE_FLAG_SAFETY_ARMED;

			arming_ret = arm_disarm(cmd_arm, mavlink_fd, "set mode command");

			/* update home position on arming if at least 2s from commander start spent to avoid setting home on in-air restart */
			if (cmd_arm && (arming_ret == TRANSITION_CHANGED) &&
				(hrt_absolute_time() > (commander_boot_timestamp + INAIR_RESTART_HOLDOFF_INTERVAL))) {

				commander_set_home_position(*home_pub, *home, *local_pos, *global_pos);
			}

			if (base_mode & MAV_MODE_FLAG_CUSTOM_MODE_ENABLED) {
				/* use autopilot-specific mode */
				if (custom_main_mode == PX4_CUSTOM_MAIN_MODE_MANUAL) {
					/* MANUAL */
					main_ret = main_state_transition(status_local, vehicle_status_s::MAIN_STATE_MANUAL);

				} else if (custom_main_mode == PX4_CUSTOM_MAIN_MODE_ALTCTL) {
					/* ALTCTL */
					main_ret = main_state_transition(status_local, vehicle_status_s::MAIN_STATE_ALTCTL);

				} else if (custom_main_mode == PX4_CUSTOM_MAIN_MODE_POSCTL) {
					/* POSCTL */
					main_ret = main_state_transition(status_local, vehicle_status_s::MAIN_STATE_POSCTL);

				} else if (custom_main_mode == PX4_CUSTOM_MAIN_MODE_AUTO) {
					/* AUTO */
					main_ret = main_state_transition(status_local, vehicle_status_s::MAIN_STATE_AUTO_MISSION);

				} else if (custom_main_mode == PX4_CUSTOM_MAIN_MODE_ACRO) {
					/* ACRO */
					main_ret = main_state_transition(status_local, vehicle_status_s::MAIN_STATE_ACRO);

				} else if (custom_main_mode == PX4_CUSTOM_MAIN_MODE_STABILIZED) {
					/* STABILIZED */
					main_ret = main_state_transition(status_local, vehicle_status_s::MAIN_STATE_STAB);

				} else if (custom_main_mode == PX4_CUSTOM_MAIN_MODE_OFFBOARD) {
					/* OFFBOARD */
					main_ret = main_state_transition(status_local, vehicle_status_s::MAIN_STATE_OFFBOARD);
				}

			} else {
				/* use base mode */
				if (base_mode & MAV_MODE_FLAG_AUTO_ENABLED) {
					/* AUTO */
					main_ret = main_state_transition(status_local, vehicle_status_s::MAIN_STATE_AUTO_MISSION);

				} else if (base_mode & MAV_MODE_FLAG_MANUAL_INPUT_ENABLED) {
					if (base_mode & MAV_MODE_FLAG_GUIDED_ENABLED) {
						/* POSCTL */
						main_ret = main_state_transition(status_local, vehicle_status_s::MAIN_STATE_POSCTL);

					} else if (base_mode & MAV_MODE_FLAG_STABILIZE_ENABLED) {
						/* STABILIZED */
						main_ret = main_state_transition(status_local, vehicle_status_s::MAIN_STATE_STAB);
					} else {
						/* MANUAL */
						main_ret = main_state_transition(status_local, vehicle_status_s::MAIN_STATE_MANUAL);
					}
				}
			}

			if (hil_ret != TRANSITION_DENIED && arming_ret != TRANSITION_DENIED && main_ret != TRANSITION_DENIED) {
				cmd_result = vehicle_command_s::VEHICLE_CMD_RESULT_ACCEPTED;

			} else {
				cmd_result = vehicle_command_s::VEHICLE_CMD_RESULT_TEMPORARILY_REJECTED;
			}
		}
		break;

	case vehicle_command_s::VEHICLE_CMD_COMPONENT_ARM_DISARM: {

			// Adhere to MAVLink specs, but base on knowledge that these fundamentally encode ints
			// for logic state parameters
			if (static_cast<int>(cmd->param1 + 0.5f) != 0 && static_cast<int>(cmd->param1 + 0.5f) != 1) {
				mavlink_log_critical(mavlink_fd, "Unsupported ARM_DISARM param: %.3f", (double)cmd->param1);

			} else {

				bool cmd_arms = (static_cast<int>(cmd->param1 + 0.5f) == 1);

				// Flick to inair restore first if this comes from an onboard system
				if (cmd->source_system == status_local->system_id && cmd->source_component == status_local->component_id) {
					status_local->arming_state = vehicle_status_s::ARMING_STATE_IN_AIR_RESTORE;
				}
				else {

					// Refuse to arm if preflight checks have failed
					if ((!status.hil_state) != vehicle_status_s::HIL_STATE_ON && !status.condition_system_sensors_initialized) {
						mavlink_log_critical(mavlink_fd, "Arming DENIED. Preflight checks have failed.");
						cmd_result = vehicle_command_s::VEHICLE_CMD_RESULT_DENIED;			
						break;
					}
					
				}

				transition_result_t arming_res = arm_disarm(cmd_arms, mavlink_fd, "arm/disarm component command");

				if (arming_res == TRANSITION_DENIED) {
					mavlink_log_critical(mavlink_fd, "REJECTING component arm cmd");
					cmd_result = vehicle_command_s::VEHICLE_CMD_RESULT_TEMPORARILY_REJECTED;

				} else {
					cmd_result = vehicle_command_s::VEHICLE_CMD_RESULT_ACCEPTED;
				}
			}
		}
		break;

	case vehicle_command_s::VEHICLE_CMD_OVERRIDE_GOTO: {
			// TODO listen vehicle_command topic directly from navigator (?)

			// Increase by 0.5f and rely on the integer cast
			// implicit floor(). This is the *safest* way to
			// convert from floats representing small ints to actual ints.
			unsigned int mav_goto = (cmd->param1 + 0.5f);

			if (mav_goto == 0) {	// MAV_GOTO_DO_HOLD
				status_local->nav_state = vehicle_status_s::NAVIGATION_STATE_AUTO_LOITER;
				mavlink_log_critical(mavlink_fd, "Pause mission cmd");
				cmd_result = vehicle_command_s::VEHICLE_CMD_RESULT_ACCEPTED;

			} else if (mav_goto == 1) {	// MAV_GOTO_DO_CONTINUE
				status_local->nav_state = vehicle_status_s::NAVIGATION_STATE_AUTO_MISSION;
				mavlink_log_critical(mavlink_fd, "Continue mission cmd");
				cmd_result = vehicle_command_s::VEHICLE_CMD_RESULT_ACCEPTED;

			} else {
				mavlink_log_critical(mavlink_fd, "REJ CMD: %.1f %.1f %.1f %.1f %.1f %.1f %.1f %.1f",
						     (double)cmd->param1,
						     (double)cmd->param2,
						     (double)cmd->param3,
						     (double)cmd->param4,
						     (double)cmd->param5,
						     (double)cmd->param6,
						     (double)cmd->param7);
			}
		}
		break;

		/* Flight termination */
	case vehicle_command_s::VEHICLE_CMD_DO_FLIGHTTERMINATION: {
			if (cmd->param1 > 0.5f) {
				//XXX update state machine?
				armed_local->force_failsafe = true;
				warnx("forcing failsafe (termination)");

			} else {
				armed_local->force_failsafe = false;
				warnx("disabling failsafe (termination)");
			}

			/* param2 is currently used for other failsafe modes */
			status_local->engine_failure_cmd = false;
			status_local->data_link_lost_cmd = false;
			status_local->gps_failure_cmd = false;
			status_local->rc_signal_lost_cmd = false;

			if ((int)cmd->param2 <= 0) {
				/* reset all commanded failure modes */
				warnx("reset all non-flighttermination failsafe commands");

			} else if ((int)cmd->param2 == 1) {
				/* trigger engine failure mode */
				status_local->engine_failure_cmd = true;
				warnx("engine failure mode commanded");

			} else if ((int)cmd->param2 == 2) {
				/* trigger data link loss mode */
				status_local->data_link_lost_cmd = true;
				warnx("data link loss mode commanded");

			} else if ((int)cmd->param2 == 3) {
				/* trigger gps loss mode */
				status_local->gps_failure_cmd = true;
				warnx("gps loss mode commanded");

			} else if ((int)cmd->param2 == 4) {
				/* trigger rc loss mode */
				status_local->rc_signal_lost_cmd = true;
				warnx("rc loss mode commanded");
			}

			cmd_result = vehicle_command_s::VEHICLE_CMD_RESULT_ACCEPTED;
		}
		break;

	case vehicle_command_s::VEHICLE_CMD_DO_SET_HOME: {
			bool use_current = cmd->param1 > 0.5f;

			if (use_current) {
				/* use current position */
				if (status_local->condition_global_position_valid) {
					home->lat = global_pos->lat;
					home->lon = global_pos->lon;
					home->alt = global_pos->alt;

					home->timestamp = hrt_absolute_time();

					cmd_result = vehicle_command_s::VEHICLE_CMD_RESULT_ACCEPTED;

				} else {
					cmd_result = vehicle_command_s::VEHICLE_CMD_RESULT_TEMPORARILY_REJECTED;
				}

			} else {
				/* use specified position */
				home->lat = cmd->param5;
				home->lon = cmd->param6;
				home->alt = cmd->param7;

				home->timestamp = hrt_absolute_time();

				cmd_result = vehicle_command_s::VEHICLE_CMD_RESULT_ACCEPTED;
			}

			if (cmd_result == vehicle_command_s::VEHICLE_CMD_RESULT_ACCEPTED) {
				warnx("home: lat = %.7f, lon = %.7f, alt = %.2f ", home->lat, home->lon, (double)home->alt);
				mavlink_log_info(mavlink_fd, "[cmd] home: %.7f, %.7f, %.2f", home->lat, home->lon, (double)home->alt);

				/* announce new home position */
				if (*home_pub != nullptr) {
					orb_publish(ORB_ID(home_position), *home_pub, home);

				} else {
					*home_pub = orb_advertise(ORB_ID(home_position), home);
				}

				/* mark home position as set */
				status_local->condition_home_position_valid = true;
			}
		}
		break;

	case vehicle_command_s::VEHICLE_CMD_NAV_GUIDED_ENABLE: {
			transition_result_t res = TRANSITION_DENIED;
			static main_state_t main_state_pre_offboard = vehicle_status_s::MAIN_STATE_MANUAL;

			if (status_local->main_state != vehicle_status_s::MAIN_STATE_OFFBOARD) {
				main_state_pre_offboard = status_local->main_state;
			}

			if (cmd->param1 > 0.5f) {
				res = main_state_transition(status_local, vehicle_status_s::MAIN_STATE_OFFBOARD);

				if (res == TRANSITION_DENIED) {
					print_reject_mode(status_local, "OFFBOARD");
					status_local->offboard_control_set_by_command = false;

				} else {
					/* Set flag that offboard was set via command, main state is not overridden by rc */
					status_local->offboard_control_set_by_command = true;
				}

			} else {
				/* If the mavlink command is used to enable or disable offboard control:
				 * switch back to previous mode when disabling */
				res = main_state_transition(status_local, main_state_pre_offboard);
				status_local->offboard_control_set_by_command = false;
			}
		}
		break;

	case vehicle_command_s::VEHICLE_CMD_PREFLIGHT_REBOOT_SHUTDOWN:
	case vehicle_command_s::VEHICLE_CMD_PREFLIGHT_CALIBRATION:
	case vehicle_command_s::VEHICLE_CMD_PREFLIGHT_SET_SENSOR_OFFSETS:
	case vehicle_command_s::VEHICLE_CMD_PREFLIGHT_STORAGE:
	case vehicle_command_s::VEHICLE_CMD_CUSTOM_0:
	case vehicle_command_s::VEHICLE_CMD_CUSTOM_1:
	case vehicle_command_s::VEHICLE_CMD_CUSTOM_2:
	case vehicle_command_s::VEHICLE_CMD_PAYLOAD_PREPARE_DEPLOY:
	case vehicle_command_s::VEHICLE_CMD_PAYLOAD_CONTROL_DEPLOY:
	case vehicle_command_s::VEHICLE_CMD_DO_MOUNT_CONTROL:
	case vehicle_command_s::VEHICLE_CMD_DO_MOUNT_CONTROL_QUAT:
	case vehicle_command_s::VEHICLE_CMD_DO_MOUNT_CONFIGURE:
	case vehicle_command_s::VEHICLE_CMD_DO_TRIGGER_CONTROL:
		/* ignore commands that handled in low prio loop */
		break;

	default:
		/* Warn about unsupported commands, this makes sense because only commands
		 * to this component ID (or all) are passed by mavlink. */
		answer_command(*cmd, vehicle_command_s::VEHICLE_CMD_RESULT_UNSUPPORTED);
		break;
	}

	if (cmd_result != vehicle_command_s::VEHICLE_CMD_RESULT_UNSUPPORTED) {
		/* already warned about unsupported commands in "default" case */
		answer_command(*cmd, cmd_result);
	}

	/* send any requested ACKs */
	if (cmd->confirmation > 0 && cmd_result != vehicle_command_s::VEHICLE_CMD_RESULT_UNSUPPORTED) {
		/* send acknowledge command */
		// XXX TODO
	}

	return true;
}

/**
* @brief This function initializes the home position of the vehicle. This happens first time we get a good GPS fix and each
*		 time the vehicle is armed with a good GPS fix.
**/
static void commander_set_home_position(orb_advert_t &homePub, home_position_s &home,
					const vehicle_local_position_s &localPosition, const vehicle_global_position_s &globalPosition)
{
	//Need global position fix to be able to set home
	if (!status.condition_global_position_valid) {
		return;
	}

	//Ensure that the GPS accuracy is good enough for intializing home
	if (globalPosition.eph > eph_threshold || globalPosition.epv > epv_threshold) {
		return;
	}

	//Set home position
	home.timestamp = hrt_absolute_time();
	home.lat = globalPosition.lat;
	home.lon = globalPosition.lon;
	home.alt = globalPosition.alt;

	home.x = localPosition.x;
	home.y = localPosition.y;
	home.z = localPosition.z;

	warnx("home: lat = %.7f, lon = %.7f, alt = %.2f ", home.lat, home.lon, (double)home.alt);
	mavlink_log_info(mavlink_fd, "home: %.7f, %.7f, %.2f", home.lat, home.lon, (double)home.alt);

	/* announce new home position */
	if (homePub != nullptr) {
		orb_publish(ORB_ID(home_position), homePub, &home);

	} else {
		homePub = orb_advertise(ORB_ID(home_position), &home);
	}

	//Play tune first time we initialize HOME
	if (!status.condition_home_position_valid) {
		tune_home_set(true);
	}

	/* mark home position as set */
	status.condition_home_position_valid = true;
}

int commander_thread_main(int argc, char *argv[])
{
	/* not yet initialized */
	commander_initialized = false;

	bool arm_tune_played = false;
	bool was_armed = false;

	/* set parameters */
	param_t _param_sys_type = param_find("MAV_TYPE");
	param_t _param_system_id = param_find("MAV_SYS_ID");
	param_t _param_component_id = param_find("MAV_COMP_ID");
	param_t _param_enable_datalink_loss = param_find("COM_DL_LOSS_EN");
	param_t _param_datalink_loss_timeout = param_find("COM_DL_LOSS_T");
	param_t _param_rc_loss_timeout = param_find("COM_RC_LOSS_T");
	param_t _param_datalink_regain_timeout = param_find("COM_DL_REG_T");
	param_t _param_ef_throttle_thres = param_find("COM_EF_THROT");
	param_t _param_ef_current2throttle_thres = param_find("COM_EF_C2T");
	param_t _param_ef_time_thres = param_find("COM_EF_TIME");
	param_t _param_autostart_id = param_find("SYS_AUTOSTART");
	param_t _param_autosave_params = param_find("COM_AUTOS_PAR");
	param_t _param_rc_in_off = param_find("COM_RC_IN_MODE");
	param_t _param_eph = param_find("COM_HOME_H_T");
	param_t _param_epv = param_find("COM_HOME_V_T");

	const char *main_states_str[vehicle_status_s::MAIN_STATE_MAX];
	main_states_str[vehicle_status_s::MAIN_STATE_MANUAL]			= "MANUAL";
	main_states_str[vehicle_status_s::MAIN_STATE_ALTCTL]			= "ALTCTL";
	main_states_str[vehicle_status_s::MAIN_STATE_POSCTL]			= "POSCTL";
	main_states_str[vehicle_status_s::MAIN_STATE_AUTO_MISSION]		= "AUTO_MISSION";
	main_states_str[vehicle_status_s::MAIN_STATE_AUTO_LOITER]			= "AUTO_LOITER";
	main_states_str[vehicle_status_s::MAIN_STATE_AUTO_RTL]			= "AUTO_RTL";
	main_states_str[vehicle_status_s::MAIN_STATE_ACRO]			= "ACRO";
	main_states_str[vehicle_status_s::MAIN_STATE_STAB]			= "STAB";
	main_states_str[vehicle_status_s::MAIN_STATE_OFFBOARD]			= "OFFBOARD";

	const char *arming_states_str[vehicle_status_s::ARMING_STATE_MAX];
	arming_states_str[vehicle_status_s::ARMING_STATE_INIT]			= "INIT";
	arming_states_str[vehicle_status_s::ARMING_STATE_STANDBY]			= "STANDBY";
	arming_states_str[vehicle_status_s::ARMING_STATE_ARMED]			= "ARMED";
	arming_states_str[vehicle_status_s::ARMING_STATE_ARMED_ERROR]		= "ARMED_ERROR";
	arming_states_str[vehicle_status_s::ARMING_STATE_STANDBY_ERROR]		= "STANDBY_ERROR";
	arming_states_str[vehicle_status_s::ARMING_STATE_REBOOT]			= "REBOOT";
	arming_states_str[vehicle_status_s::ARMING_STATE_IN_AIR_RESTORE]		= "IN_AIR_RESTORE";

	const char *nav_states_str[vehicle_status_s::NAVIGATION_STATE_MAX];
	nav_states_str[vehicle_status_s::NAVIGATION_STATE_MANUAL]			= "MANUAL";
	nav_states_str[vehicle_status_s::NAVIGATION_STATE_STAB]				= "STAB";
	nav_states_str[vehicle_status_s::NAVIGATION_STATE_ALTCTL]			= "ALTCTL";
	nav_states_str[vehicle_status_s::NAVIGATION_STATE_POSCTL]			= "POSCTL";
	nav_states_str[vehicle_status_s::NAVIGATION_STATE_AUTO_MISSION]		= "AUTO_MISSION";
	nav_states_str[vehicle_status_s::NAVIGATION_STATE_AUTO_LOITER]		= "AUTO_LOITER";
	nav_states_str[vehicle_status_s::NAVIGATION_STATE_AUTO_RTL]		= "AUTO_RTL";
	nav_states_str[vehicle_status_s::NAVIGATION_STATE_AUTO_RCRECOVER]		= "AUTO_RCRECOVER";
	nav_states_str[vehicle_status_s::NAVIGATION_STATE_AUTO_RTGS]		= "AUTO_RTGS";
	nav_states_str[vehicle_status_s::NAVIGATION_STATE_AUTO_LANDENGFAIL]	= "AUTO_LANDENGFAIL";
	nav_states_str[vehicle_status_s::NAVIGATION_STATE_AUTO_LANDGPSFAIL]	= "AUTO_LANDGPSFAIL";
	nav_states_str[vehicle_status_s::NAVIGATION_STATE_ACRO]			= "ACRO";
	nav_states_str[vehicle_status_s::NAVIGATION_STATE_LAND]			= "LAND";
	nav_states_str[vehicle_status_s::NAVIGATION_STATE_DESCEND]		= "DESCEND";
	nav_states_str[vehicle_status_s::NAVIGATION_STATE_TERMINATION]		= "TERMINATION";
	nav_states_str[vehicle_status_s::NAVIGATION_STATE_OFFBOARD]		= "OFFBOARD";

	/* pthread for slow low prio thread */
	pthread_t commander_low_prio_thread;

	/* initialize */
	if (led_init() != OK) {
		mavlink_and_console_log_critical(mavlink_fd, "ERROR: LED INIT FAIL");
	}

	if (buzzer_init() != OK) {
		mavlink_and_console_log_critical(mavlink_fd, "ERROR: BUZZER INIT FAIL");
	}

	if (battery_init() != OK) {
		mavlink_and_console_log_critical(mavlink_fd, "ERROR: BATTERY INIT FAIL");
	}
	mavlink_fd = px4_open(MAVLINK_LOG_DEVICE, 0);

	/* vehicle status topic */
	memset(&status, 0, sizeof(status));
	status.condition_landed = true;	// initialize to safe value
	// We want to accept RC inputs as default
	status.rc_input_blocked = false;
	status.rc_input_mode = vehicle_status_s::RC_IN_MODE_DEFAULT;
	status.main_state =vehicle_status_s::MAIN_STATE_MANUAL;
	status.nav_state = vehicle_status_s::NAVIGATION_STATE_MANUAL;
	status.arming_state = vehicle_status_s::ARMING_STATE_INIT;
	status.hil_state = vehicle_status_s::HIL_STATE_OFF;
	status.failsafe = false;

	/* neither manual nor offboard control commands have been received */
	status.offboard_control_signal_found_once = false;
	status.rc_signal_found_once = false;

	/* mark all signals lost as long as they haven't been found */
	status.rc_signal_lost = true;
	status.offboard_control_signal_lost = true;
	status.data_link_lost = true;

	/* set battery warning flag */
	status.battery_warning = vehicle_status_s::VEHICLE_BATTERY_WARNING_NONE;
	status.condition_battery_voltage_valid = false;

	// XXX for now just set sensors as initialized
	status.condition_system_sensors_initialized = true;

	status.counter++;
	status.timestamp = hrt_absolute_time();

	status.condition_power_input_valid = true;
	status.avionics_power_rail_voltage = -1.0f;
	status.usb_connected = false;

	// CIRCUIT BREAKERS
	status.circuit_breaker_engaged_power_check = false;
	status.circuit_breaker_engaged_airspd_check = false;
	status.circuit_breaker_engaged_enginefailure_check = false;
	status.circuit_breaker_engaged_gpsfailure_check = false;
	get_circuit_breaker_params();

	/* publish initial state */
	status_pub = orb_advertise(ORB_ID(vehicle_status), &status);

	if (status_pub == nullptr) {
		warnx("ERROR: orb_advertise for topic vehicle_status failed (uorb app running?).\n");
		warnx("exiting.");
		px4_task_exit(ERROR);
	}

	/* armed topic */
	orb_advert_t armed_pub;
	/* Initialize armed with all false */
	memset(&armed, 0, sizeof(armed));

	/* vehicle control mode topic */
	memset(&control_mode, 0, sizeof(control_mode));
	orb_advert_t control_mode_pub = orb_advertise(ORB_ID(vehicle_control_mode), &control_mode);

	armed_pub = orb_advertise(ORB_ID(actuator_armed), &armed);

	/* home position */
	orb_advert_t home_pub = nullptr;
	memset(&_home, 0, sizeof(_home));

	/* init mission state, do it here to allow navigator to use stored mission even if mavlink failed to start */
	orb_advert_t mission_pub = nullptr;
	mission_s mission;

	if (dm_read(DM_KEY_MISSION_STATE, 0, &mission, sizeof(mission_s)) == sizeof(mission_s)) {
		if (mission.dataman_id >= 0 && mission.dataman_id <= 1) {
			if (mission.count > 0) {
				mavlink_log_info(mavlink_fd, "[cmd] Mission #%d loaded, %u WPs, curr: %d",
						 mission.dataman_id, mission.count, mission.current_seq);
			}

		} else {
			const char *missionfail = "reading mission state failed";
			warnx("%s", missionfail);
			mavlink_log_critical(mavlink_fd, missionfail);

			/* initialize mission state in dataman */
			mission.dataman_id = 0;
			mission.count = 0;
			mission.current_seq = 0;
			dm_write(DM_KEY_MISSION_STATE, 0, DM_PERSIST_POWER_ON_RESET, &mission, sizeof(mission_s));
		}

		mission_pub = orb_advertise(ORB_ID(offboard_mission), &mission);
		orb_publish(ORB_ID(offboard_mission), mission_pub, &mission);
	}

	int ret;

	/* Start monitoring loop */
	unsigned counter = 0;
	unsigned stick_off_counter = 0;
	unsigned stick_on_counter = 0;

	bool low_battery_voltage_actions_done = false;
	bool critical_battery_voltage_actions_done = false;

	hrt_abstime last_idle_time = 0;

	bool status_changed = true;
	bool param_init_forced = true;

	bool updated = false;

	rc_calibration_check(mavlink_fd);

	/* Subscribe to safety topic */
	int safety_sub = orb_subscribe(ORB_ID(safety));
	memset(&safety, 0, sizeof(safety));
	safety.safety_switch_available = false;
	safety.safety_off = false;

	/* Subscribe to mission result topic */
	int mission_result_sub = orb_subscribe(ORB_ID(mission_result));
	struct mission_result_s mission_result;
	memset(&mission_result, 0, sizeof(mission_result));

	/* Subscribe to geofence result topic */
	int geofence_result_sub = orb_subscribe(ORB_ID(geofence_result));
	struct geofence_result_s geofence_result;
	memset(&geofence_result, 0, sizeof(geofence_result));

	/* Subscribe to manual control data */
	int sp_man_sub = orb_subscribe(ORB_ID(manual_control_setpoint));
	struct manual_control_setpoint_s sp_man;
	memset(&sp_man, 0, sizeof(sp_man));

	/* Subscribe to offboard control data */
	int offboard_control_mode_sub = orb_subscribe(ORB_ID(offboard_control_mode));
	memset(&offboard_control_mode, 0, sizeof(offboard_control_mode));

	/* Subscribe to telemetry status topics */
	int telemetry_subs[TELEMETRY_STATUS_ORB_ID_NUM];
	uint64_t telemetry_last_heartbeat[TELEMETRY_STATUS_ORB_ID_NUM];
	uint64_t telemetry_last_dl_loss[TELEMETRY_STATUS_ORB_ID_NUM];
	bool telemetry_lost[TELEMETRY_STATUS_ORB_ID_NUM];

	for (int i = 0; i < TELEMETRY_STATUS_ORB_ID_NUM; i++) {
		telemetry_subs[i] = -1;
		telemetry_last_heartbeat[i] = 0;
		telemetry_last_dl_loss[i] = 0;
		telemetry_lost[i] = true;
	}

	/* Subscribe to global position */
	int global_position_sub = orb_subscribe(ORB_ID(vehicle_global_position));
	struct vehicle_global_position_s global_position;
	memset(&global_position, 0, sizeof(global_position));
	/* Init EPH and EPV */
	global_position.eph = 1000.0f;
	global_position.epv = 1000.0f;

	/* Subscribe to local position data */
	int local_position_sub = orb_subscribe(ORB_ID(vehicle_local_position));
	struct vehicle_local_position_s local_position;
	memset(&local_position, 0, sizeof(local_position));

	/* Subscribe to land detector */
	int land_detector_sub = orb_subscribe(ORB_ID(vehicle_land_detected));
	struct vehicle_land_detected_s land_detector;
	memset(&land_detector, 0, sizeof(land_detector));

	/*
	 * The home position is set based on GPS only, to prevent a dependency between
	 * position estimator and commander. RAW GPS is more than good enough for a
	 * non-flying vehicle.
	 */

	/* Subscribe to GPS topic */
	int gps_sub = orb_subscribe(ORB_ID(vehicle_gps_position));
	struct vehicle_gps_position_s gps_position;
	memset(&gps_position, 0, sizeof(gps_position));
	gps_position.eph = FLT_MAX;
	gps_position.epv = FLT_MAX;

	/* Subscribe to sensor topic */
	int sensor_sub = orb_subscribe(ORB_ID(sensor_combined));
	struct sensor_combined_s sensors;
	memset(&sensors, 0, sizeof(sensors));

	/* Subscribe to differential pressure topic */
	int diff_pres_sub = orb_subscribe(ORB_ID(differential_pressure));
	struct differential_pressure_s diff_pres;
	memset(&diff_pres, 0, sizeof(diff_pres));

	/* Subscribe to command topic */
	int cmd_sub = orb_subscribe(ORB_ID(vehicle_command));
	struct vehicle_command_s cmd;
	memset(&cmd, 0, sizeof(cmd));

	/* Subscribe to parameters changed topic */
	int param_changed_sub = orb_subscribe(ORB_ID(parameter_update));

	/* Subscribe to battery topic */
	int battery_sub = orb_subscribe(ORB_ID(battery_status));
	struct battery_status_s battery;
	memset(&battery, 0, sizeof(battery));

	/* Subscribe to subsystem info topic */
	int subsys_sub = orb_subscribe(ORB_ID(subsystem_info));
	struct subsystem_info_s info;
	memset(&info, 0, sizeof(info));

	/* Subscribe to position setpoint triplet */
	int pos_sp_triplet_sub = orb_subscribe(ORB_ID(position_setpoint_triplet));
	struct position_setpoint_triplet_s pos_sp_triplet;
	memset(&pos_sp_triplet, 0, sizeof(pos_sp_triplet));

	/* Subscribe to system power */
	int system_power_sub = orb_subscribe(ORB_ID(system_power));
	struct system_power_s system_power;
	memset(&system_power, 0, sizeof(system_power));

	/* Subscribe to actuator controls (outputs) */
	int actuator_controls_sub = orb_subscribe(ORB_ID_VEHICLE_ATTITUDE_CONTROLS);
	struct actuator_controls_s actuator_controls;
	memset(&actuator_controls, 0, sizeof(actuator_controls));

	/* Subscribe to vtol vehicle status topic */
	int vtol_vehicle_status_sub = orb_subscribe(ORB_ID(vtol_vehicle_status));
	struct vtol_vehicle_status_s vtol_status;
	memset(&vtol_status, 0, sizeof(vtol_status));
	vtol_status.vtol_in_rw_mode = true;		//default for vtol is rotary wing


	control_status_leds(&status, &armed, true);

	/* now initialized */
	commander_initialized = true;
	thread_running = true;

	/* update vehicle status to find out vehicle type (required for preflight checks) */
	param_get(_param_sys_type, &(status.system_type)); // get system type
	status.is_rotary_wing = is_rotary_wing(&status) || is_vtol(&status);

	bool checkAirspeed = false;
	/* Perform airspeed check only if circuit breaker is not
	 * engaged and it's not a rotary wing */
	if (!status.circuit_breaker_engaged_airspd_check && !status.is_rotary_wing) {
		checkAirspeed = true;
	}

	// Run preflight check
	param_get(_param_autostart_id, &autostart_id);
	if (is_hil_setup(autostart_id)) {
		// HIL configuration selected: real sensors will be disabled
		status.condition_system_sensors_initialized = false;
		set_tune_override(TONE_STARTUP_TUNE); //normal boot tune
	} else {
		status.condition_system_sensors_initialized = Commander::preflightCheck(mavlink_fd, true, true, true, true, checkAirspeed, !status.rc_input_mode, !status.circuit_breaker_engaged_gpsfailure_check);
		if (!status.condition_system_sensors_initialized) {
			set_tune_override(TONE_GPS_WARNING_TUNE); //sensor fail tune
		}
		else {
			set_tune_override(TONE_STARTUP_TUNE); //normal boot tune
		}
	}

	commander_boot_timestamp = hrt_absolute_time();

	transition_result_t arming_ret;

	int32_t datalink_loss_enabled = false;
	int32_t datalink_loss_timeout = 10;
	float rc_loss_timeout = 0.5;
	int32_t rc_in_off = 0;
	int32_t datalink_regain_timeout = 0;

	/* Thresholds for engine failure detection */
	int32_t ef_throttle_thres = 1.0f;
	int32_t ef_current2throttle_thres = 0.0f;
	int32_t ef_time_thres = 1000.0f;
	uint64_t timestamp_engine_healthy = 0; /**< absolute time when engine was healty */

	int autosave_params; /**< Autosave of parameters enabled/disabled, loaded from parameter */

	/* check which state machines for changes, clear "changed" flag */
	bool arming_state_changed = false;
	bool main_state_changed = false;
	bool failsafe_old = false;

	/* initialize low priority thread */
	pthread_attr_t commander_low_prio_attr;
	pthread_attr_init(&commander_low_prio_attr);
	pthread_attr_setstacksize(&commander_low_prio_attr, 2600);

	struct sched_param param;
	(void)pthread_attr_getschedparam(&commander_low_prio_attr, &param);

	/* low priority */
	param.sched_priority = SCHED_PRIORITY_DEFAULT - 50;
	(void)pthread_attr_setschedparam(&commander_low_prio_attr, &param);
	pthread_create(&commander_low_prio_thread, &commander_low_prio_attr, commander_low_prio_loop, NULL);
	pthread_attr_destroy(&commander_low_prio_attr);

	while (!thread_should_exit) {

		if (mavlink_fd < 0 && counter % (1000000 / MAVLINK_OPEN_INTERVAL) == 0) {
			/* try to open the mavlink log device every once in a while */
			mavlink_fd = px4_open(MAVLINK_LOG_DEVICE, 0);
		}

		arming_ret = TRANSITION_NOT_CHANGED;


		/* update parameters */
		orb_check(param_changed_sub, &updated);

		if (updated || param_init_forced) {
			param_init_forced = false;

			/* parameters changed */
			struct parameter_update_s param_changed;
			orb_copy(ORB_ID(parameter_update), param_changed_sub, &param_changed);

			/* update parameters */
			if (!armed.armed) {
				if (param_get(_param_sys_type, &(status.system_type)) != OK) {
					warnx("failed getting new system type");
				}

				/* disable manual override for all systems that rely on electronic stabilization */
				if (is_rotary_wing(&status) || (is_vtol(&status) && vtol_status.vtol_in_rw_mode)) {
					status.is_rotary_wing = true;

				} else {
					status.is_rotary_wing = false;
				}

				/* set vehicle_status.is_vtol flag */
				status.is_vtol = is_vtol(&status);

				/* check and update system / component ID */
				param_get(_param_system_id, &(status.system_id));
				param_get(_param_component_id, &(status.component_id));

				get_circuit_breaker_params();

				status_changed = true;

				/* re-check RC calibration */
				rc_calibration_check(mavlink_fd);
			}

			/* Safety parameters */
			param_get(_param_enable_datalink_loss, &datalink_loss_enabled);
			param_get(_param_datalink_loss_timeout, &datalink_loss_timeout);
			param_get(_param_rc_loss_timeout, &rc_loss_timeout);
			param_get(_param_rc_in_off, &rc_in_off);
			status.rc_input_mode = rc_in_off;
			param_get(_param_datalink_regain_timeout, &datalink_regain_timeout);
			param_get(_param_ef_throttle_thres, &ef_throttle_thres);
			param_get(_param_ef_current2throttle_thres, &ef_current2throttle_thres);
			param_get(_param_ef_time_thres, &ef_time_thres);

			/* Autostart id */
			param_get(_param_autostart_id, &autostart_id);

			/* Parameter autosave setting */
			param_get(_param_autosave_params, &autosave_params);

			/* EPH / EPV */
			param_get(_param_eph, &eph_threshold);
			param_get(_param_epv, &epv_threshold);
		}

		/* Set flag to autosave parameters if necessary */
		if (updated && autosave_params != 0) {
			/* trigger an autosave */
			need_param_autosave = true;
		}

		orb_check(sp_man_sub, &updated);

		if (updated) {
			orb_copy(ORB_ID(manual_control_setpoint), sp_man_sub, &sp_man);
		}

		orb_check(offboard_control_mode_sub, &updated);

		if (updated) {
			orb_copy(ORB_ID(offboard_control_mode), offboard_control_mode_sub, &offboard_control_mode);
		}

		if (offboard_control_mode.timestamp != 0 &&
		    offboard_control_mode.timestamp + OFFBOARD_TIMEOUT > hrt_absolute_time()) {
			if (status.offboard_control_signal_lost) {
				status.offboard_control_signal_lost = false;
				status_changed = true;
			}

		} else {
			if (!status.offboard_control_signal_lost) {
				status.offboard_control_signal_lost = true;
				status_changed = true;
			}
		}

		for (int i = 0; i < TELEMETRY_STATUS_ORB_ID_NUM; i++) {

			if (telemetry_subs[i] < 0 && (OK == orb_exists(telemetry_status_orb_id[i], 0))) {
				telemetry_subs[i] = orb_subscribe(telemetry_status_orb_id[i]);
			}

			orb_check(telemetry_subs[i], &updated);

			if (updated) {
				struct telemetry_status_s telemetry;
				memset(&telemetry, 0, sizeof(telemetry));

				orb_copy(telemetry_status_orb_id[i], telemetry_subs[i], &telemetry);

				/* perform system checks when new telemetry link connected */
				if (
				    /* we actually have a way to talk to the user */
				    mavlink_fd &&
				    /* we first connect a link or re-connect a link after loosing it */
				    (telemetry_last_heartbeat[i] == 0 || (hrt_elapsed_time(&telemetry_last_heartbeat[i]) > 3 * 1000 * 1000)) &&
				    /* and this link has a communication partner */
				    telemetry.heartbeat_time > 0 &&
				    /* and the system is not already armed (and potentially flying) */
				    !armed.armed) {

				    	bool chAirspeed = false;
					/* Perform airspeed check only if circuit breaker is not
					 * engaged and it's not a rotary wing */
					if (!status.circuit_breaker_engaged_airspd_check && !status.is_rotary_wing) {
						chAirspeed = true;
					}

					/* provide RC and sensor status feedback to the user */
					if (is_hil_setup(autostart_id)) {
						/* HIL configuration: check only RC input */
						(void)Commander::preflightCheck(mavlink_fd, false, false, false, false, false,
								!(status.rc_input_mode == vehicle_status_s::RC_IN_MODE_OFF), false);
					} else {
						/* check sensors also */
						(void)Commander::preflightCheck(mavlink_fd, true, true, true, true, chAirspeed,
								!(status.rc_input_mode == vehicle_status_s::RC_IN_MODE_OFF), !status.circuit_breaker_engaged_gpsfailure_check);
					}
				}

				telemetry_last_heartbeat[i] = telemetry.heartbeat_time;
			}
		}

		orb_check(sensor_sub, &updated);

		if (updated) {
			orb_copy(ORB_ID(sensor_combined), sensor_sub, &sensors);

			/* Check if the barometer is healthy and issue a warning in the GCS if not so.
			 * Because the barometer is used for calculating AMSL altitude which is used to ensure
			 * vertical separation from other airtraffic the operator has to know when the
			 * barometer is inoperational.
			 * */
			if (hrt_elapsed_time(&sensors.baro_timestamp) < FAILSAFE_DEFAULT_TIMEOUT) {
				/* handle the case where baro was regained */
				if (status.barometer_failure) {
					status.barometer_failure = false;
					status_changed = true;
					mavlink_log_critical(mavlink_fd, "baro healthy");
				}

			} else {
				if (!status.barometer_failure) {
					status.barometer_failure = true;
					status_changed = true;
					mavlink_log_critical(mavlink_fd, "baro failed");
				}
			}
		}

		orb_check(diff_pres_sub, &updated);

		if (updated) {
			orb_copy(ORB_ID(differential_pressure), diff_pres_sub, &diff_pres);
		}

		orb_check(system_power_sub, &updated);

		if (updated) {
			orb_copy(ORB_ID(system_power), system_power_sub, &system_power);

			if (hrt_elapsed_time(&system_power.timestamp) < 200000) {
				if (system_power.servo_valid &&
				    !system_power.brick_valid &&
				    !system_power.usb_connected) {
					/* flying only on servo rail, this is unsafe */
					status.condition_power_input_valid = false;

				} else {
					status.condition_power_input_valid = true;
				}

				/* copy avionics voltage */
				status.avionics_power_rail_voltage = system_power.voltage5V_v;
				status.usb_connected = system_power.usb_connected;
			}
		}

		check_valid(diff_pres.timestamp, DIFFPRESS_TIMEOUT, true, &(status.condition_airspeed_valid), &status_changed);

		/* update safety topic */
		orb_check(safety_sub, &updated);

		if (updated) {
			bool previous_safety_off = safety.safety_off;
			orb_copy(ORB_ID(safety), safety_sub, &safety);

			/* disarm if safety is now on and still armed */
			if (status.hil_state == vehicle_status_s::HIL_STATE_OFF && safety.safety_switch_available && !safety.safety_off && armed.armed) {
				arming_state_t new_arming_state = (status.arming_state == vehicle_status_s::ARMING_STATE_ARMED ? vehicle_status_s::ARMING_STATE_STANDBY :
								   vehicle_status_s::ARMING_STATE_STANDBY_ERROR);

				if (TRANSITION_CHANGED == arming_state_transition(&status, &safety, new_arming_state, &armed,
						true /* fRunPreArmChecks */, mavlink_fd)) {
					mavlink_log_info(mavlink_fd, "DISARMED by safety switch");
					arming_state_changed = true;
				}
			}

			//Notify the user if the status of the safety switch changes
			if (safety.safety_switch_available && previous_safety_off != safety.safety_off) {

				if (safety.safety_off) {
					set_tune(TONE_NOTIFY_POSITIVE_TUNE);

				} else {
					tune_neutral(true);
				}

				status_changed = true;
			}
		}

		/* update vtol vehicle status*/
		orb_check(vtol_vehicle_status_sub, &updated);

		if (updated) {
			/* vtol status changed */
			orb_copy(ORB_ID(vtol_vehicle_status), vtol_vehicle_status_sub, &vtol_status);
			status.vtol_fw_permanent_stab = vtol_status.fw_permanent_stab;

			/* Make sure that this is only adjusted if vehicle really is of type vtol*/
			if (is_vtol(&status)) {
				status.is_rotary_wing = vtol_status.vtol_in_rw_mode;
			}
		}

		/* update global position estimate */
		orb_check(global_position_sub, &updated);

		if (updated) {
			/* position changed */
			vehicle_global_position_s gpos;
			orb_copy(ORB_ID(vehicle_global_position), global_position_sub, &gpos);

			/* copy to global struct if valid, with hysteresis */

			// XXX consolidate this with local position handling and timeouts after release
			// but we want a low-risk change now.
			if (status.condition_global_position_valid) {
				if (gpos.eph < eph_threshold * 2.5f) {
					orb_copy(ORB_ID(vehicle_global_position), global_position_sub, &global_position);
				}
			} else {
				if (gpos.eph < eph_threshold) {
					orb_copy(ORB_ID(vehicle_global_position), global_position_sub, &global_position);
				}
			}
		}

		/* update local position estimate */
		orb_check(local_position_sub, &updated);

		if (updated) {
			/* position changed */
			orb_copy(ORB_ID(vehicle_local_position), local_position_sub, &local_position);
		}

		//update condition_global_position_valid
		//Global positions are only published by the estimators if they are valid
		if (hrt_absolute_time() - global_position.timestamp > POSITION_TIMEOUT) {
			//We have had no good fix for POSITION_TIMEOUT amount of time
			if (status.condition_global_position_valid) {
				set_tune_override(TONE_GPS_WARNING_TUNE);
				status_changed = true;
				status.condition_global_position_valid = false;
			}
		} else if (global_position.timestamp != 0) {
			// Got good global position estimate
			if (!status.condition_global_position_valid) {
				status_changed = true;
				status.condition_global_position_valid = true;
			}
		}

		/* update condition_local_position_valid and condition_local_altitude_valid */
		/* hysteresis for EPH */
		bool local_eph_good;

		if (status.condition_local_position_valid) {
			if (local_position.eph > eph_threshold * 2.5f) {
				local_eph_good = false;

			} else {
				local_eph_good = true;
			}

		} else {
			if (local_position.eph < eph_threshold) {
				local_eph_good = true;

			} else {
				local_eph_good = false;
			}
		}

		check_valid(local_position.timestamp, POSITION_TIMEOUT, local_position.xy_valid
			    && local_eph_good, &(status.condition_local_position_valid), &status_changed);
		check_valid(local_position.timestamp, POSITION_TIMEOUT, local_position.z_valid,
			    &(status.condition_local_altitude_valid), &status_changed);

		/* Update land detector */
		orb_check(land_detector_sub, &updated);
		if (updated) {
			orb_copy(ORB_ID(vehicle_land_detected), land_detector_sub, &land_detector);
		}

		if (updated && status.condition_local_altitude_valid) {
			if (status.condition_landed != land_detector.landed) {
				status.condition_landed = land_detector.landed;
				status_changed = true;

				if (status.condition_landed) {
					mavlink_log_critical(mavlink_fd, "LANDING DETECTED");

				} else {
					mavlink_log_critical(mavlink_fd, "TAKEOFF DETECTED");
				}
			}
		}

		/* update battery status */
		orb_check(battery_sub, &updated);

		if (updated) {
			orb_copy(ORB_ID(battery_status), battery_sub, &battery);
			orb_copy(ORB_ID_VEHICLE_ATTITUDE_CONTROLS, actuator_controls_sub, &actuator_controls);

			/* only consider battery voltage if system has been running 2s and battery voltage is valid */
			if (hrt_absolute_time() > commander_boot_timestamp + 2000000 && battery.voltage_filtered_v > 0.0f) {
				status.battery_voltage = battery.voltage_filtered_v;
				status.battery_current = battery.current_a;
				status.battery_discharged_mah = battery.discharged_mah;
				status.condition_battery_voltage_valid = true;
				status.battery_cell_count = battery_get_n_cells();

				/* get throttle (if armed), as we only care about energy negative throttle also counts */
				float throttle = (armed.armed) ? fabsf(actuator_controls.control[3]) : 0.0f;
				status.battery_remaining = battery_remaining_estimate_voltage(battery.voltage_filtered_v, battery.discharged_mah,
							   throttle);
			}
		}

		/* update subsystem */
		orb_check(subsys_sub, &updated);

		if (updated) {
			orb_copy(ORB_ID(subsystem_info), subsys_sub, &info);

			//warnx("subsystem changed: %d\n", (int)info.subsystem_type);

			/* mark / unmark as present */
			if (info.present) {
				status.onboard_control_sensors_present |= info.subsystem_type;

			} else {
				status.onboard_control_sensors_present &= ~info.subsystem_type;
			}

			/* mark / unmark as enabled */
			if (info.enabled) {
				status.onboard_control_sensors_enabled |= info.subsystem_type;

			} else {
				status.onboard_control_sensors_enabled &= ~info.subsystem_type;
			}

			/* mark / unmark as ok */
			if (info.ok) {
				status.onboard_control_sensors_health |= info.subsystem_type;

			} else {
				status.onboard_control_sensors_health &= ~info.subsystem_type;
			}

			status_changed = true;
		}

		/* update position setpoint triplet */
		orb_check(pos_sp_triplet_sub, &updated);

		if (updated) {
			orb_copy(ORB_ID(position_setpoint_triplet), pos_sp_triplet_sub, &pos_sp_triplet);
		}

		if (counter % (1000000 / COMMANDER_MONITORING_INTERVAL) == 0) {
			/* compute system load */
			uint64_t interval_runtime = system_load.tasks[0].total_runtime - last_idle_time;

			if (last_idle_time > 0) {
				status.load = 1.0f - ((float)interval_runtime / 1e6f);        //system load is time spent in non-idle
			}

			last_idle_time = system_load.tasks[0].total_runtime;
		}

		/* if battery voltage is getting lower, warn using buzzer, etc. */
		if (status.condition_battery_voltage_valid && status.battery_remaining < 0.18f && !low_battery_voltage_actions_done) {
			low_battery_voltage_actions_done = true;
			if (armed.armed) {
				mavlink_log_critical(mavlink_fd, "LOW BATTERY, RETURN TO LAND ADVISED");
			} else {
				mavlink_log_critical(mavlink_fd, "LOW BATTERY, TAKEOFF DISCOURAGED");
			}
			status.battery_warning = vehicle_status_s::VEHICLE_BATTERY_WARNING_LOW;
			status_changed = true;

		} else if (!status.usb_connected && status.condition_battery_voltage_valid && status.battery_remaining < 0.09f
			   && !critical_battery_voltage_actions_done && low_battery_voltage_actions_done) {
			/* critical battery voltage, this is rather an emergency, change state machine */
			critical_battery_voltage_actions_done = true;
			status.battery_warning = vehicle_status_s::VEHICLE_BATTERY_WARNING_CRITICAL;

			if (!armed.armed) {
				arming_ret = arming_state_transition(&status, &safety,
						vehicle_status_s::ARMING_STATE_STANDBY_ERROR,
						&armed, true /* fRunPreArmChecks */, mavlink_fd);

				if (arming_ret == TRANSITION_CHANGED) {
					arming_state_changed = true;
					mavlink_and_console_log_critical(mavlink_fd, "LOW BATTERY, LOCKING ARMING DOWN");
				}

			} else {
				mavlink_and_console_log_emergency(mavlink_fd, "CRITICAL BATTERY, LAND IMMEDIATELY");
			}

			status_changed = true;
		}

		/* End battery voltage check */

		/* If in INIT state, try to proceed to STANDBY state */
		if (!status.calibration_enabled && status.arming_state == vehicle_status_s::ARMING_STATE_INIT) {
			arming_ret = arming_state_transition(&status, &safety, vehicle_status_s::ARMING_STATE_STANDBY, &armed, true /* fRunPreArmChecks */,
							     mavlink_fd);

			if (arming_ret == TRANSITION_CHANGED) {
				arming_state_changed = true;
			}

		}


		/*
		 * Check for valid position information.
		 *
		 * If the system has a valid position source from an onboard
		 * position estimator, it is safe to operate it autonomously.
		 * The flag_vector_flight_mode_ok flag indicates that a minimum
		 * set of position measurements is available.
		 */

		orb_check(gps_sub, &updated);

		if (updated) {
			orb_copy(ORB_ID(vehicle_gps_position), gps_sub, &gps_position);
		}

		/* Initialize map projection if gps is valid */
		if (!map_projection_global_initialized()
		    && (gps_position.eph < eph_threshold)
		    && (gps_position.epv < epv_threshold)
		    && hrt_elapsed_time((hrt_abstime *)&gps_position.timestamp_position) < 1e6) {
			/* set reference for global coordinates <--> local coordiantes conversion and map_projection */
			globallocalconverter_init((double)gps_position.lat * 1.0e-7, (double)gps_position.lon * 1.0e-7,
						  (float)gps_position.alt * 1.0e-3f, hrt_absolute_time());
		}

		/* check if GPS is ok */
		if (!status.circuit_breaker_engaged_gpsfailure_check) {
			bool gpsIsNoisy = gps_position.noise_per_ms > 0 && gps_position.noise_per_ms < COMMANDER_MAX_GPS_NOISE;

			//Check if GPS receiver is too noisy while we are disarmed
			if (!armed.armed && gpsIsNoisy) {
				if (!status.gps_failure) {
					mavlink_log_critical(mavlink_fd, "GPS signal noisy");
					set_tune_override(TONE_GPS_WARNING_TUNE);

					//GPS suffers from signal jamming or excessive noise, disable GPS-aided flight
					status.gps_failure = true;
					status_changed = true;
				}
			}

			if (gps_position.fix_type >= 3 && hrt_elapsed_time(&gps_position.timestamp_position) < FAILSAFE_DEFAULT_TIMEOUT) {
				/* handle the case where gps was regained */
				if (status.gps_failure && !gpsIsNoisy) {
					status.gps_failure = false;
					status_changed = true;
					mavlink_log_critical(mavlink_fd, "gps fix regained");
				}

			} else if (!status.gps_failure) {
				status.gps_failure = true;
				status_changed = true;
				mavlink_log_critical(mavlink_fd, "gps fix lost");
			}
		}

		/* start mission result check */
		orb_check(mission_result_sub, &updated);

		if (updated) {
			orb_copy(ORB_ID(mission_result), mission_result_sub, &mission_result);
		}

		/* start geofence result check */
		orb_check(geofence_result_sub, &updated);

		if (updated) {
			orb_copy(ORB_ID(geofence_result), geofence_result_sub, &geofence_result);
		}

		/* Check for geofence violation */
		if (armed.armed && (geofence_result.geofence_violated || mission_result.flight_termination)) {
			//XXX: make this configurable to select different actions (e.g. navigation modes)
			/* this will only trigger if geofence is activated via param and a geofence file is present, also there is a circuit breaker to disable the actual flight termination in the px4io driver */
			armed.force_failsafe = true;
			status_changed = true;
			static bool flight_termination_printed = false;

			if (!flight_termination_printed) {
				warnx("Flight termination because of navigator request or geofence");
				mavlink_log_critical(mavlink_fd, "Geofence violation: flight termination");
				flight_termination_printed = true;
			}

			if (counter % (1000000 / COMMANDER_MONITORING_INTERVAL) == 0) {
				mavlink_log_critical(mavlink_fd, "Flight termination active");
			}
		} // no reset is done here on purpose, on geofence violation we want to stay in flighttermination

		/* Only evaluate mission state if home is set,
		 * this prevents false positives for the mission
		 * rejection. Back off 2 seconds to not overlay
		 * home tune.
		 */
		if (status.condition_home_position_valid &&
			(hrt_elapsed_time(&_home.timestamp) > 2000000) &&
			_last_mission_instance != mission_result.instance_count) {
			if (!mission_result.valid) {
				/* the mission is invalid */
				tune_mission_fail(true);
				warnx("mission fail");
			} else if (mission_result.warning) {
				/* the mission has a warning */
				tune_mission_fail(true);
				warnx("mission warning");
			} else {
				/* the mission is valid */
				tune_mission_ok(true);
				warnx("mission ok");
			}

			/* prevent further feedback until the mission changes */
			_last_mission_instance = mission_result.instance_count;
		}

		/* RC input check */
		if (!(status.rc_input_mode == vehicle_status_s::RC_IN_MODE_OFF) && !status.rc_input_blocked && sp_man.timestamp != 0 &&
		    hrt_absolute_time() < sp_man.timestamp + (uint64_t)(rc_loss_timeout * 1e6f)) {
			/* handle the case where RC signal was regained */
			if (!status.rc_signal_found_once) {
				status.rc_signal_found_once = true;
				mavlink_log_info(mavlink_fd, "Detected radio control");
				status_changed = true;

			} else {
				if (status.rc_signal_lost) {
					mavlink_log_info(mavlink_fd, "RC SIGNAL REGAINED after %llums",
							     (hrt_absolute_time() - status.rc_signal_lost_timestamp) / 1000);
					status_changed = true;
				}
			}

			status.rc_signal_lost = false;

			/* check if left stick is in lower left position and we are in MANUAL or AUTO_READY mode or (ASSIST mode and landed) -> disarm
			 * do it only for rotary wings */
			if (status.is_rotary_wing &&
			    (status.arming_state == vehicle_status_s::ARMING_STATE_ARMED || status.arming_state == vehicle_status_s::ARMING_STATE_ARMED_ERROR) &&
			    (status.main_state == vehicle_status_s::MAIN_STATE_MANUAL ||
			    	status.main_state == vehicle_status_s::MAIN_STATE_ACRO ||
			    	status.main_state == vehicle_status_s::MAIN_STATE_STAB ||
			    	status.condition_landed) &&
			    sp_man.r < -STICK_ON_OFF_LIMIT && sp_man.z < 0.1f) {

				if (stick_off_counter > STICK_ON_OFF_COUNTER_LIMIT) {
					/* disarm to STANDBY if ARMED or to STANDBY_ERROR if ARMED_ERROR */
					arming_state_t new_arming_state = (status.arming_state == vehicle_status_s::ARMING_STATE_ARMED ? vehicle_status_s::ARMING_STATE_STANDBY :
									   vehicle_status_s::ARMING_STATE_STANDBY_ERROR);
					arming_ret = arming_state_transition(&status, &safety, new_arming_state, &armed, true /* fRunPreArmChecks */,
									     mavlink_fd);

					if (arming_ret == TRANSITION_CHANGED) {
						arming_state_changed = true;
					}

					stick_off_counter = 0;

				} else {
					stick_off_counter++;
				}

			} else {
				stick_off_counter = 0;
			}

			/* check if left stick is in lower right position and we're in MANUAL mode -> arm */
			if (status.arming_state == vehicle_status_s::ARMING_STATE_STANDBY &&
			    sp_man.r > STICK_ON_OFF_LIMIT && sp_man.z < 0.1f) {
				if (stick_on_counter > STICK_ON_OFF_COUNTER_LIMIT) {

					/* we check outside of the transition function here because the requirement
					 * for being in manual mode only applies to manual arming actions.
					 * the system can be armed in auto if armed via the GCS.
					 */
					if ((status.main_state != vehicle_status_s::MAIN_STATE_MANUAL) &&
						(status.main_state != vehicle_status_s::MAIN_STATE_STAB)) {
						print_reject_arm("NOT ARMING: Switch to MANUAL mode first.");

					} else {
						arming_ret = arming_state_transition(&status, &safety, vehicle_status_s::ARMING_STATE_ARMED, &armed, true /* fRunPreArmChecks */,
										     mavlink_fd);

						if (arming_ret == TRANSITION_CHANGED) {
							arming_state_changed = true;
						}
					}

					stick_on_counter = 0;

				} else {
					stick_on_counter++;
				}

			} else {
				stick_on_counter = 0;
			}

			if (arming_ret == TRANSITION_CHANGED) {
				if (status.arming_state == vehicle_status_s::ARMING_STATE_ARMED) {
					mavlink_log_info(mavlink_fd, "ARMED by RC");

				} else {
					mavlink_log_info(mavlink_fd, "DISARMED by RC");
				}

				arming_state_changed = true;

			} else if (arming_ret == TRANSITION_DENIED) {
				/*
				 * the arming transition can be denied to a number of reasons:
				 *  - pre-flight check failed (sensors not ok or not calibrated)
				 *  - safety not disabled
				 *  - system not in manual mode
				 */
				tune_negative(true);
			}

			/* evaluate the main state machine according to mode switches */
			transition_result_t main_res = set_main_state_rc(&status, &sp_man);

			/* play tune on mode change only if armed, blink LED always */
			if (main_res == TRANSITION_CHANGED) {
				tune_positive(armed.armed);
				main_state_changed = true;

			} else if (main_res == TRANSITION_DENIED) {
				/* DENIED here indicates bug in the commander */
				mavlink_log_critical(mavlink_fd, "main state transition denied");
			}

		} else {
			if (!status.rc_signal_lost) {
				mavlink_log_critical(mavlink_fd, "RC SIGNAL LOST (at t=%llums)", hrt_absolute_time() / 1000);
				status.rc_signal_lost = true;
				status.rc_signal_lost_timestamp = sp_man.timestamp;
				status_changed = true;
			}
		}

		/* data links check */
		bool have_link = false;

		for (int i = 0; i < TELEMETRY_STATUS_ORB_ID_NUM; i++) {
			if (telemetry_last_heartbeat[i] != 0 &&
			    hrt_elapsed_time(&telemetry_last_heartbeat[i]) < datalink_loss_timeout * 1e6) {
				/* handle the case where data link was gained first time or regained,
				 * accept datalink as healthy only after datalink_regain_timeout seconds
				 * */
				if (telemetry_lost[i] &&
				    hrt_elapsed_time(&telemetry_last_dl_loss[i]) > datalink_regain_timeout * 1e6) {

					/* only report a regain */
					if (telemetry_last_dl_loss[i] > 0) {
						mavlink_and_console_log_info(mavlink_fd, "data link #%i regained", i);
					}

					telemetry_lost[i] = false;
					have_link = true;

				} else if (!telemetry_lost[i]) {
					/* telemetry was healthy also in last iteration
					 * we don't have to check a timeout */
					have_link = true;
				}

			} else {

				if (!telemetry_lost[i]) {
					/* only reset the timestamp to a different time on state change */
					telemetry_last_dl_loss[i]  = hrt_absolute_time();

					mavlink_and_console_log_info(mavlink_fd, "data link #%i lost", i);
					telemetry_lost[i] = true;
				}
			}
		}

		if (have_link) {
			/* handle the case where data link was regained */
			if (status.data_link_lost) {
				status.data_link_lost = false;
				status_changed = true;
			}

		} else {
			if (!status.data_link_lost) {
				if (armed.armed) {
					mavlink_and_console_log_critical(mavlink_fd, "ALL DATA LINKS LOST");
				}
				status.data_link_lost = true;
				status.data_link_lost_counter++;
				status_changed = true;
			}
		}

		/* Check engine failure
		 * only for fixed wing for now
		 */
		if (!status.circuit_breaker_engaged_enginefailure_check &&
		    status.is_rotary_wing == false &&
		    armed.armed &&
		    ((actuator_controls.control[3] > ef_throttle_thres &&
		      battery.current_a / actuator_controls.control[3] <
		      ef_current2throttle_thres) ||
		     (status.engine_failure))) {
			/* potential failure, measure time */
			if (timestamp_engine_healthy > 0 &&
			    hrt_elapsed_time(&timestamp_engine_healthy) >
			    ef_time_thres * 1e6 &&
			    !status.engine_failure) {
				status.engine_failure = true;
				status_changed = true;
				mavlink_log_critical(mavlink_fd, "Engine Failure");
			}

		} else {
			/* no failure reset flag */
			timestamp_engine_healthy = hrt_absolute_time();

			if (status.engine_failure) {
				status.engine_failure = false;
				status_changed = true;
			}
		}


		/* handle commands last, as the system needs to be updated to handle them */
		orb_check(cmd_sub, &updated);

		if (updated) {
			/* got command */
			orb_copy(ORB_ID(vehicle_command), cmd_sub, &cmd);

			/* handle it */
			if (handle_command(&status, &safety, &cmd, &armed, &_home, &global_position, &local_position, &home_pub)) {
				status_changed = true;
			}
		}

		/* Check for failure combinations which lead to flight termination */
		if (armed.armed) {
			/* At this point the data link and the gps system have been checked
			 * If  we are not in a manual (RC stick controlled mode)
			 * and both failed we want to terminate the flight */
			if (status.main_state !=vehicle_status_s::MAIN_STATE_MANUAL &&
			    status.main_state !=vehicle_status_s::MAIN_STATE_ACRO &&
			    status.main_state !=vehicle_status_s::MAIN_STATE_STAB &&
			    status.main_state !=vehicle_status_s::MAIN_STATE_ALTCTL &&
			    status.main_state !=vehicle_status_s::MAIN_STATE_POSCTL &&
			    ((status.data_link_lost && status.gps_failure) ||
			     (status.data_link_lost_cmd && status.gps_failure_cmd))) {
				armed.force_failsafe = true;
				status_changed = true;
				static bool flight_termination_printed = false;

				if (!flight_termination_printed) {
					warnx("Flight termination because of data link loss && gps failure");
					mavlink_log_critical(mavlink_fd, "DL and GPS lost: flight termination");
					flight_termination_printed = true;
				}

				if (counter % (1000000 / COMMANDER_MONITORING_INTERVAL) == 0) {
					mavlink_log_critical(mavlink_fd, "DL and GPS lost: flight termination");
				}
			}

			/* At this point the rc signal and the gps system have been checked
			 * If we are in manual (controlled with RC):
			 * if both failed we want to terminate the flight */
			if ((status.main_state ==vehicle_status_s::MAIN_STATE_ACRO ||
			     status.main_state ==vehicle_status_s::MAIN_STATE_MANUAL ||
			     status.main_state !=vehicle_status_s::MAIN_STATE_STAB ||
			     status.main_state ==vehicle_status_s::MAIN_STATE_ALTCTL ||
			     status.main_state ==vehicle_status_s::MAIN_STATE_POSCTL) &&
			    ((status.rc_signal_lost && status.gps_failure) ||
			     (status.rc_signal_lost_cmd && status.gps_failure_cmd))) {
				armed.force_failsafe = true;
				status_changed = true;
				static bool flight_termination_printed = false;

				if (!flight_termination_printed) {
					warnx("Flight termination because of RC signal loss && gps failure");
					flight_termination_printed = true;
				}

				if (counter % (1000000 / COMMANDER_MONITORING_INTERVAL) == 0) {
					mavlink_log_critical(mavlink_fd, "RC and GPS lost: flight termination");
				}
			}
		}

		/* Get current timestamp */
		const hrt_abstime now = hrt_absolute_time();

		/* First time home position update - but only if disarmed */
		if (!status.condition_home_position_valid && !armed.armed) {
			commander_set_home_position(home_pub, _home, local_position, global_position);
		}

		/* update home position on arming if at least 2s from commander start spent to avoid setting home on in-air restart */
		else if (arming_state_changed && armed.armed && !was_armed && now > commander_boot_timestamp + INAIR_RESTART_HOLDOFF_INTERVAL) {
			commander_set_home_position(home_pub, _home, local_position, global_position);
		}

		/* print new state */
		if (arming_state_changed) {
			status_changed = true;
			mavlink_log_info(mavlink_fd, "[cmd] arming state: %s", arming_states_str[status.arming_state]);
			arming_state_changed = false;
		}

		was_armed = armed.armed;

		/* now set navigation state according to failsafe and main state */
		bool nav_state_changed = set_nav_state(&status, (bool)datalink_loss_enabled,
						       mission_result.finished,
						       mission_result.stay_in_failsafe);

		if (status.failsafe != failsafe_old) {
			status_changed = true;

			if (status.failsafe) {
				mavlink_log_critical(mavlink_fd, "failsafe mode on");

			} else {
				mavlink_log_critical(mavlink_fd, "failsafe mode off");
			}

			failsafe_old = status.failsafe;
		}

		// TODO handle mode changes by commands
		if (main_state_changed || nav_state_changed) {
			status_changed = true;
			warnx("main state: %s nav state: %s", main_states_str[status.main_state], nav_states_str[status.nav_state]);
			mavlink_log_info(mavlink_fd, "Flight mode: %s", nav_states_str[status.nav_state]);
			main_state_changed = false;
		}

		/* publish states (armed, control mode, vehicle status) at least with 5 Hz */
		if (counter % (200000 / COMMANDER_MONITORING_INTERVAL) == 0 || status_changed) {
			set_control_mode();
			control_mode.timestamp = now;
			orb_publish(ORB_ID(vehicle_control_mode), control_mode_pub, &control_mode);

			status.timestamp = now;
			orb_publish(ORB_ID(vehicle_status), status_pub, &status);

			armed.timestamp = now;

			/* set prearmed state if safety is off, or safety is not present and 5 seconds passed */
			if (safety.safety_switch_available) {

				/* safety is off, go into prearmed */
				armed.prearmed = safety.safety_off;
			} else {
				/* safety is not present, go into prearmed
				 * (all output drivers should be started / unlocked last in the boot process
				 * when the rest of the system is fully initialized)
				 */
				armed.prearmed = (hrt_elapsed_time(&commander_boot_timestamp) > 5 * 1000 * 1000);
			}
			orb_publish(ORB_ID(actuator_armed), armed_pub, &armed);
		}

		/* play arming and battery warning tunes */
		if (!arm_tune_played && armed.armed && (!safety.safety_switch_available || (safety.safety_switch_available
							&& safety.safety_off))) {
			/* play tune when armed */
			set_tune(TONE_ARMING_WARNING_TUNE);
			arm_tune_played = true;

		} else if ((status.hil_state != vehicle_status_s::HIL_STATE_ON) &&
				status.battery_warning == vehicle_status_s::VEHICLE_BATTERY_WARNING_CRITICAL) {
			/* play tune on battery critical */
			set_tune(TONE_BATTERY_WARNING_FAST_TUNE);

		} else if ((status.hil_state != vehicle_status_s::HIL_STATE_ON) &&
				(status.battery_warning == vehicle_status_s::VEHICLE_BATTERY_WARNING_LOW || status.failsafe)) {
			/* play tune on battery warning or failsafe */
			set_tune(TONE_BATTERY_WARNING_SLOW_TUNE);

		} else {
			set_tune(TONE_STOP_TUNE);
		}

		/* reset arm_tune_played when disarmed */
		if (!armed.armed || (safety.safety_switch_available && !safety.safety_off)) {

			//Notify the user that it is safe to approach the vehicle
			if (arm_tune_played) {
				tune_neutral(true);
			}

			arm_tune_played = false;
		}

		//fflush(stdout);
		counter++;

		int blink_state = blink_msg_state();

		if (blink_state > 0) {
			/* blinking LED message, don't touch LEDs */
			if (blink_state == 2) {
				/* blinking LED message completed, restore normal state */
				control_status_leds(&status, &armed, true);
			}

		} else {
			/* normal state */
			control_status_leds(&status, &armed, status_changed);
		}

		status_changed = false;

		usleep(COMMANDER_MONITORING_INTERVAL);
	}

	/* wait for threads to complete */
	ret = pthread_join(commander_low_prio_thread, NULL);

	if (ret) {
		warn("join failed: %d", ret);
	}

	rgbled_set_mode(RGBLED_MODE_OFF);

	/* close fds */
	led_deinit();
	buzzer_deinit();
	px4_close(sp_man_sub);
	px4_close(offboard_control_mode_sub);
	px4_close(local_position_sub);
	px4_close(global_position_sub);
	px4_close(gps_sub);
	px4_close(sensor_sub);
	px4_close(safety_sub);
	px4_close(cmd_sub);
	px4_close(subsys_sub);
	px4_close(diff_pres_sub);
	px4_close(param_changed_sub);
	px4_close(battery_sub);

	thread_running = false;

	return 0;
}

void
get_circuit_breaker_params()
{
	status.circuit_breaker_engaged_power_check =
		circuit_breaker_enabled("CBRK_SUPPLY_CHK", CBRK_SUPPLY_CHK_KEY);
	status.circuit_breaker_engaged_airspd_check =
		circuit_breaker_enabled("CBRK_AIRSPD_CHK", CBRK_AIRSPD_CHK_KEY);
	status.circuit_breaker_engaged_enginefailure_check =
		circuit_breaker_enabled("CBRK_ENGINEFAIL", CBRK_ENGINEFAIL_KEY);
	status.circuit_breaker_engaged_gpsfailure_check =
		circuit_breaker_enabled("CBRK_GPSFAIL", CBRK_GPSFAIL_KEY);
}

void
check_valid(hrt_abstime timestamp, hrt_abstime timeout, bool valid_in, bool *valid_out, bool *changed)
{
	hrt_abstime t = hrt_absolute_time();
	bool valid_new = (t < timestamp + timeout && t > timeout && valid_in);

	if (*valid_out != valid_new) {
		*valid_out = valid_new;
		*changed = true;
	}
}

void
control_status_leds(vehicle_status_s *status_local, const actuator_armed_s *actuator_armed, bool changed)
{
	/* driving rgbled */
	if (changed) {
		bool set_normal_color = false;

		/* set mode */
		if (status_local->arming_state == vehicle_status_s::ARMING_STATE_ARMED) {
			rgbled_set_mode(RGBLED_MODE_ON);
			set_normal_color = true;

		} else if (status_local->arming_state == vehicle_status_s::ARMING_STATE_ARMED_ERROR || !status.condition_system_sensors_initialized) {
			rgbled_set_mode(RGBLED_MODE_BLINK_FAST);
			rgbled_set_color(RGBLED_COLOR_RED);

		} else if (status_local->arming_state == vehicle_status_s::ARMING_STATE_STANDBY) {
			rgbled_set_mode(RGBLED_MODE_BREATHE);
			set_normal_color = true;

		} else {	// STANDBY_ERROR and other states
			rgbled_set_mode(RGBLED_MODE_BLINK_NORMAL);
			rgbled_set_color(RGBLED_COLOR_RED);
		}

		if (set_normal_color) {
			/* set color */
			if (status_local->failsafe) {
				rgbled_set_color(RGBLED_COLOR_PURPLE);
			} else if (status_local->battery_warning == vehicle_status_s::VEHICLE_BATTERY_WARNING_LOW) {
				rgbled_set_color(RGBLED_COLOR_AMBER);
			} else if (status_local->battery_warning == vehicle_status_s::VEHICLE_BATTERY_WARNING_CRITICAL) {
				rgbled_set_color(RGBLED_COLOR_RED);
			} else {
				if (status_local->condition_global_position_valid) {
					rgbled_set_color(RGBLED_COLOR_GREEN);

				} else {
					rgbled_set_color(RGBLED_COLOR_BLUE);
				}
			}
		}
	}

#ifdef CONFIG_ARCH_BOARD_PX4FMU_V1

	/* this runs at around 20Hz, full cycle is 16 ticks = 10/16Hz */
	if (actuator_armed->armed) {
		/* armed, solid */
		led_on(LED_BLUE);

	} else if (actuator_armed->ready_to_arm) {
		/* ready to arm, blink at 1Hz */
		if (leds_counter % 20 == 0) {
			led_toggle(LED_BLUE);
		}

	} else {
		/* not ready to arm, blink at 10Hz */
		if (leds_counter % 2 == 0) {
			led_toggle(LED_BLUE);
		}
	}

#endif

	/* give system warnings on error LED, XXX maybe add memory usage warning too */
	if (status_local->load > 0.95f) {
		if (leds_counter % 2 == 0) {
			led_toggle(LED_AMBER);
		}

	} else {
		led_off(LED_AMBER);
	}

	leds_counter++;
}

transition_result_t
set_main_state_rc(struct vehicle_status_s *status_local, struct manual_control_setpoint_s *sp_man)
{
	/* set main state according to RC switches */
	transition_result_t res = TRANSITION_DENIED;

	/* if offboard is set allready by a mavlink command, abort */
	if (status.offboard_control_set_by_command) {
		return main_state_transition(status_local,vehicle_status_s::MAIN_STATE_OFFBOARD);
	}

	/* offboard switch overrides main switch */
	if (sp_man->offboard_switch == manual_control_setpoint_s::SWITCH_POS_ON) {
		res = main_state_transition(status_local,vehicle_status_s::MAIN_STATE_OFFBOARD);

		if (res == TRANSITION_DENIED) {
			print_reject_mode(status_local, "OFFBOARD");
			/* mode rejected, continue to evaluate the main system mode */

		} else {
			/* changed successfully or already in this state */
			return res;
		}
	}

	/* RTL switch overrides main switch */
	if (sp_man->return_switch == manual_control_setpoint_s::SWITCH_POS_ON) {
		res = main_state_transition(status_local,vehicle_status_s::MAIN_STATE_AUTO_RTL);

		if (res == TRANSITION_DENIED) {
			print_reject_mode(status_local, "AUTO_RTL");

			/* fallback to LOITER if home position not set */
			res = main_state_transition(status_local,vehicle_status_s::MAIN_STATE_AUTO_LOITER);
		}

		if (res != TRANSITION_DENIED) {
			/* changed successfully or already in this state */
			return res;
		}

		/* if we get here mode was rejected, continue to evaluate the main system mode */
	}

	/* offboard and RTL switches off or denied, check main mode switch */
	switch (sp_man->mode_switch) {
	case manual_control_setpoint_s::SWITCH_POS_NONE:
		res = TRANSITION_NOT_CHANGED;
		break;

	case manual_control_setpoint_s::SWITCH_POS_OFF:		// MANUAL
		if (sp_man->acro_switch == manual_control_setpoint_s::SWITCH_POS_ON) {

			/* manual mode is stabilized already for multirotors, so switch to acro
			 * for any non-manual mode
			 */
			if (status.is_rotary_wing) {
				res = main_state_transition(status_local,vehicle_status_s::MAIN_STATE_ACRO);
			} else {
				res = main_state_transition(status_local,vehicle_status_s::MAIN_STATE_STAB);
			}

		} else {
			res = main_state_transition(status_local,vehicle_status_s::MAIN_STATE_MANUAL);
		}

		// TRANSITION_DENIED is not possible here
		break;

	case manual_control_setpoint_s::SWITCH_POS_MIDDLE:		// ASSIST
		if (sp_man->posctl_switch == manual_control_setpoint_s::SWITCH_POS_ON) {
			res = main_state_transition(status_local,vehicle_status_s::MAIN_STATE_POSCTL);

			if (res != TRANSITION_DENIED) {
				break;	// changed successfully or already in this state
			}

			print_reject_mode(status_local, "POSCTL");
		}

		// fallback to ALTCTL
		res = main_state_transition(status_local,vehicle_status_s::MAIN_STATE_ALTCTL);

		if (res != TRANSITION_DENIED) {
			break;	// changed successfully or already in this mode
		}

		if (sp_man->posctl_switch != manual_control_setpoint_s::SWITCH_POS_ON) {
			print_reject_mode(status_local, "ALTCTL");
		}

		// fallback to MANUAL
		res = main_state_transition(status_local,vehicle_status_s::MAIN_STATE_MANUAL);
		// TRANSITION_DENIED is not possible here
		break;

	case manual_control_setpoint_s::SWITCH_POS_ON:			// AUTO
		if (sp_man->loiter_switch == manual_control_setpoint_s::SWITCH_POS_ON) {
			res = main_state_transition(status_local,vehicle_status_s::MAIN_STATE_AUTO_LOITER);

			if (res != TRANSITION_DENIED) {
				break;	// changed successfully or already in this state
			}

			print_reject_mode(status_local, "AUTO_LOITER");

		} else {
			res = main_state_transition(status_local,vehicle_status_s::MAIN_STATE_AUTO_MISSION);

			if (res != TRANSITION_DENIED) {
				break;	// changed successfully or already in this state
			}

			print_reject_mode(status_local, "AUTO_MISSION");

			// fallback to LOITER if home position not set
			res = main_state_transition(status_local,vehicle_status_s::MAIN_STATE_AUTO_LOITER);

			if (res != TRANSITION_DENIED) {
				break;  // changed successfully or already in this state
			}
		}

		// fallback to POSCTL
		res = main_state_transition(status_local,vehicle_status_s::MAIN_STATE_POSCTL);

		if (res != TRANSITION_DENIED) {
			break;  // changed successfully or already in this state
		}

		// fallback to ALTCTL
		res = main_state_transition(status_local,vehicle_status_s::MAIN_STATE_ALTCTL);

		if (res != TRANSITION_DENIED) {
			break;	// changed successfully or already in this state
		}

		// fallback to MANUAL
		res = main_state_transition(status_local,vehicle_status_s::MAIN_STATE_MANUAL);
		// TRANSITION_DENIED is not possible here
		break;

	default:
		break;
	}

	return res;
}

void
set_control_mode()
{
	/* set vehicle_control_mode according to set_navigation_state */
	control_mode.flag_armed = armed.armed;
	control_mode.flag_external_manual_override_ok = (!status.is_rotary_wing && !status.is_vtol);
	control_mode.flag_system_hil_enabled = status.hil_state == vehicle_status_s::HIL_STATE_ON;
	control_mode.flag_control_offboard_enabled = false;

	switch (status.nav_state) {
	case vehicle_status_s::NAVIGATION_STATE_MANUAL:
		control_mode.flag_control_manual_enabled = true;
		control_mode.flag_control_auto_enabled = false;
		control_mode.flag_control_rates_enabled = (status.is_rotary_wing || status.vtol_fw_permanent_stab);
		control_mode.flag_control_attitude_enabled = (status.is_rotary_wing || status.vtol_fw_permanent_stab);
		control_mode.flag_control_altitude_enabled = false;
		control_mode.flag_control_climb_rate_enabled = false;
		control_mode.flag_control_position_enabled = false;
		control_mode.flag_control_velocity_enabled = false;
		control_mode.flag_control_termination_enabled = false;
		break;

	case vehicle_status_s::NAVIGATION_STATE_STAB:
		control_mode.flag_control_manual_enabled = true;
		control_mode.flag_control_auto_enabled = false;
		control_mode.flag_control_rates_enabled = true;
		control_mode.flag_control_attitude_enabled = true;
		control_mode.flag_control_altitude_enabled = false;
		control_mode.flag_control_climb_rate_enabled = false;
		control_mode.flag_control_position_enabled = false;
		control_mode.flag_control_velocity_enabled = false;
		control_mode.flag_control_termination_enabled = false;
		/* override is not ok in stabilized mode */
		control_mode.flag_external_manual_override_ok = false;
		break;

	case vehicle_status_s::NAVIGATION_STATE_ALTCTL:
		control_mode.flag_control_manual_enabled = true;
		control_mode.flag_control_auto_enabled = false;
		control_mode.flag_control_rates_enabled = true;
		control_mode.flag_control_attitude_enabled = true;
		control_mode.flag_control_altitude_enabled = true;
		control_mode.flag_control_climb_rate_enabled = true;
		control_mode.flag_control_position_enabled = false;
		control_mode.flag_control_velocity_enabled = false;
		control_mode.flag_control_termination_enabled = false;
		break;

	case vehicle_status_s::NAVIGATION_STATE_POSCTL:
		control_mode.flag_control_manual_enabled = true;
		control_mode.flag_control_auto_enabled = false;
		control_mode.flag_control_rates_enabled = true;
		control_mode.flag_control_attitude_enabled = true;
		control_mode.flag_control_altitude_enabled = true;
		control_mode.flag_control_climb_rate_enabled = true;
		control_mode.flag_control_position_enabled = true;
		control_mode.flag_control_velocity_enabled = true;
		control_mode.flag_control_termination_enabled = false;
		break;

	case vehicle_status_s::NAVIGATION_STATE_AUTO_RTL:
	case vehicle_status_s::NAVIGATION_STATE_AUTO_RCRECOVER:
		/* override is not ok for the RTL and recovery mode */
		control_mode.flag_external_manual_override_ok = false;
		/* fallthrough */
	case vehicle_status_s::NAVIGATION_STATE_AUTO_RTGS:
	case vehicle_status_s::NAVIGATION_STATE_AUTO_LANDENGFAIL:
	case vehicle_status_s::NAVIGATION_STATE_AUTO_MISSION:
	case vehicle_status_s::NAVIGATION_STATE_AUTO_LOITER:
		control_mode.flag_control_manual_enabled = false;
		control_mode.flag_control_auto_enabled = true;
		control_mode.flag_control_rates_enabled = true;
		control_mode.flag_control_attitude_enabled = true;
		control_mode.flag_control_altitude_enabled = true;
		control_mode.flag_control_climb_rate_enabled = true;
		control_mode.flag_control_position_enabled = true;
		control_mode.flag_control_velocity_enabled = true;
		control_mode.flag_control_termination_enabled = false;
		break;

	case vehicle_status_s::NAVIGATION_STATE_AUTO_LANDGPSFAIL:
		control_mode.flag_control_manual_enabled = false;
		control_mode.flag_control_auto_enabled = false;
		control_mode.flag_control_rates_enabled = true;
		control_mode.flag_control_attitude_enabled = true;
		control_mode.flag_control_altitude_enabled = false;
		control_mode.flag_control_climb_rate_enabled = true;
		control_mode.flag_control_position_enabled = false;
		control_mode.flag_control_velocity_enabled = false;
		control_mode.flag_control_termination_enabled = false;
		break;

	case vehicle_status_s::NAVIGATION_STATE_ACRO:
		control_mode.flag_control_manual_enabled = true;
		control_mode.flag_control_auto_enabled = false;
		control_mode.flag_control_rates_enabled = true;
		control_mode.flag_control_attitude_enabled = false;
		control_mode.flag_control_altitude_enabled = false;
		control_mode.flag_control_climb_rate_enabled = false;
		control_mode.flag_control_position_enabled = false;
		control_mode.flag_control_velocity_enabled = false;
		control_mode.flag_control_termination_enabled = false;
		break;


	case vehicle_status_s::NAVIGATION_STATE_LAND:
		control_mode.flag_control_manual_enabled = false;
		control_mode.flag_control_auto_enabled = true;
		control_mode.flag_control_rates_enabled = true;
		control_mode.flag_control_attitude_enabled = true;
		/* in failsafe LAND mode position may be not available */
		control_mode.flag_control_position_enabled = status.condition_local_position_valid;
		control_mode.flag_control_velocity_enabled = status.condition_local_position_valid;
		control_mode.flag_control_altitude_enabled = true;
		control_mode.flag_control_climb_rate_enabled = true;
		control_mode.flag_control_termination_enabled = false;
		break;

	case vehicle_status_s::NAVIGATION_STATE_DESCEND:
		/* TODO: check if this makes sense */
		control_mode.flag_control_manual_enabled = false;
		control_mode.flag_control_auto_enabled = true;
		control_mode.flag_control_rates_enabled = true;
		control_mode.flag_control_attitude_enabled = true;
		control_mode.flag_control_position_enabled = false;
		control_mode.flag_control_velocity_enabled = false;
		control_mode.flag_control_altitude_enabled = false;
		control_mode.flag_control_climb_rate_enabled = true;
		control_mode.flag_control_termination_enabled = false;
		break;

	case vehicle_status_s::NAVIGATION_STATE_TERMINATION:
		/* disable all controllers on termination */
		control_mode.flag_control_manual_enabled = false;
		control_mode.flag_control_auto_enabled = false;
		control_mode.flag_control_rates_enabled = false;
		control_mode.flag_control_attitude_enabled = false;
		control_mode.flag_control_position_enabled = false;
		control_mode.flag_control_velocity_enabled = false;
		control_mode.flag_control_altitude_enabled = false;
		control_mode.flag_control_climb_rate_enabled = false;
		control_mode.flag_control_termination_enabled = true;
		break;

	case vehicle_status_s::NAVIGATION_STATE_OFFBOARD:
		control_mode.flag_control_manual_enabled = false;
		control_mode.flag_control_auto_enabled = false;
		control_mode.flag_control_offboard_enabled = true;

		/*
		 * The control flags depend on what is ignored according to the offboard control mode topic
		 * Inner loop flags (e.g. attitude) also depend on outer loop ignore flags (e.g. position)
		 */
		control_mode.flag_control_rates_enabled = !offboard_control_mode.ignore_bodyrate ||
			!offboard_control_mode.ignore_attitude ||
			!offboard_control_mode.ignore_position ||
			!offboard_control_mode.ignore_velocity ||
			!offboard_control_mode.ignore_acceleration_force;

		control_mode.flag_control_attitude_enabled = !offboard_control_mode.ignore_attitude ||
			!offboard_control_mode.ignore_position ||
			!offboard_control_mode.ignore_velocity ||
			!offboard_control_mode.ignore_acceleration_force;

		control_mode.flag_control_velocity_enabled = !offboard_control_mode.ignore_velocity ||
			!offboard_control_mode.ignore_position;

		control_mode.flag_control_climb_rate_enabled = !offboard_control_mode.ignore_velocity ||
			!offboard_control_mode.ignore_position;

		control_mode.flag_control_position_enabled = !offboard_control_mode.ignore_position;

		control_mode.flag_control_altitude_enabled = !offboard_control_mode.ignore_velocity ||
			!offboard_control_mode.ignore_position;

		break;

	default:
		break;
	}
}

void
print_reject_mode(struct vehicle_status_s *status_local, const char *msg)
{
	hrt_abstime t = hrt_absolute_time();

	if (t - last_print_mode_reject_time > PRINT_MODE_REJECT_INTERVAL) {
		last_print_mode_reject_time = t;
		mavlink_log_critical(mavlink_fd, "REJECT %s", msg);

		/* only buzz if armed, because else we're driving people nuts indoors
		they really need to look at the leds as well. */
		tune_negative(armed.armed);
	}
}

void
print_reject_arm(const char *msg)
{
	hrt_abstime t = hrt_absolute_time();

	if (t - last_print_mode_reject_time > PRINT_MODE_REJECT_INTERVAL) {
		last_print_mode_reject_time = t;
		mavlink_log_critical(mavlink_fd, msg);
		tune_negative(true);
	}
}

void answer_command(struct vehicle_command_s &cmd, unsigned result)
{
	switch (result) {
	case vehicle_command_s::VEHICLE_CMD_RESULT_ACCEPTED:
			tune_positive(true);
		break;

	case vehicle_command_s::VEHICLE_CMD_RESULT_DENIED:
		mavlink_log_critical(mavlink_fd, "command denied: %u", cmd.command);
		tune_negative(true);
		break;

	case vehicle_command_s::VEHICLE_CMD_RESULT_FAILED:
		mavlink_log_critical(mavlink_fd, "command failed: %u", cmd.command);
		tune_negative(true);
		break;

	case vehicle_command_s::VEHICLE_CMD_RESULT_TEMPORARILY_REJECTED:
		/* this needs additional hints to the user - so let other messages pass and be spoken */
		mavlink_log_critical(mavlink_fd, "command temporarily rejected: %u", cmd.command);
		tune_negative(true);
		break;

	case vehicle_command_s::VEHICLE_CMD_RESULT_UNSUPPORTED:
		mavlink_log_critical(mavlink_fd, "command unsupported: %u", cmd.command);
		tune_negative(true);
		break;

	default:
		break;
	}
}

void *commander_low_prio_loop(void *arg)
{
#ifndef __PX4_QURT
	/* Set thread name */
	prctl(PR_SET_NAME, "commander_low_prio", getpid());
#endif

	/* Subscribe to command topic */
	int cmd_sub = orb_subscribe(ORB_ID(vehicle_command));
	struct vehicle_command_s cmd;
	memset(&cmd, 0, sizeof(cmd));

	/* timeout for param autosave */
	hrt_abstime need_param_autosave_timeout = 0;

	/* wakeup source(s) */
	px4_pollfd_struct_t fds[1];

	/* use the gyro to pace output - XXX BROKEN if we are using the L3GD20 */
	fds[0].fd = cmd_sub;
	fds[0].events = POLLIN;

	while (!thread_should_exit) {
		/* wait for up to 1000ms for data */
		int pret = px4_poll(&fds[0], (sizeof(fds) / sizeof(fds[0])), 1000);

		/* timed out - periodic check for thread_should_exit, etc. */
		if (pret == 0) {
			/* trigger a param autosave if required */
			if (need_param_autosave) {
				if (need_param_autosave_timeout > 0 && hrt_elapsed_time(&need_param_autosave_timeout) > 200000ULL) {
					int ret = param_save_default();

					if (ret == OK) {
						mavlink_and_console_log_info(mavlink_fd, "settings autosaved");

					} else {
						mavlink_and_console_log_critical(mavlink_fd, "settings save error");
					}

					need_param_autosave = false;
					need_param_autosave_timeout = 0;
				} else {
					need_param_autosave_timeout = hrt_absolute_time();
				}
			}
		} else if (pret < 0) {
		/* this is undesirable but not much we can do - might want to flag unhappy status */
			warn("poll error %d, %d", pret, errno);
			continue;
		} else {

			/* if we reach here, we have a valid command */
			orb_copy(ORB_ID(vehicle_command), cmd_sub, &cmd);

			/* ignore commands the high-prio loop handles */
			if (cmd.command == vehicle_command_s::VEHICLE_CMD_DO_SET_MODE ||
			    cmd.command == vehicle_command_s::VEHICLE_CMD_COMPONENT_ARM_DISARM ||
			    cmd.command == vehicle_command_s::VEHICLE_CMD_NAV_TAKEOFF ||
			    cmd.command == vehicle_command_s::VEHICLE_CMD_DO_SET_SERVO) {
				continue;
			}

			/* only handle low-priority commands here */
			switch (cmd.command) {

			case vehicle_command_s::VEHICLE_CMD_PREFLIGHT_REBOOT_SHUTDOWN:
				if (is_safe(&status, &safety, &armed)) {

					if (((int)(cmd.param1)) == 1) {
						answer_command(cmd, vehicle_command_s::VEHICLE_CMD_RESULT_ACCEPTED);
						usleep(100000);
						/* reboot */
						px4_systemreset(false);

					} else if (((int)(cmd.param1)) == 3) {
						answer_command(cmd, vehicle_command_s::VEHICLE_CMD_RESULT_ACCEPTED);
						usleep(100000);
						/* reboot to bootloader */
						px4_systemreset(true);

					} else {
						answer_command(cmd, vehicle_command_s::VEHICLE_CMD_RESULT_DENIED);
					}

				} else {
					answer_command(cmd, vehicle_command_s::VEHICLE_CMD_RESULT_DENIED);
				}

				break;

			case vehicle_command_s::VEHICLE_CMD_PREFLIGHT_CALIBRATION: {

					int calib_ret = ERROR;

					/* try to go to INIT/PREFLIGHT arming state */
					if (TRANSITION_DENIED == arming_state_transition(&status, &safety, vehicle_status_s::ARMING_STATE_INIT, &armed,
							false /* fRunPreArmChecks */, mavlink_fd)) {
						answer_command(cmd, vehicle_command_s::VEHICLE_CMD_RESULT_DENIED);
						break;
					} else {
						status.calibration_enabled = true;
					}

					if ((int)(cmd.param1) == 1) {
						/* gyro calibration */
						answer_command(cmd, vehicle_command_s::VEHICLE_CMD_RESULT_ACCEPTED);
						calib_ret = do_gyro_calibration(mavlink_fd);

					} else if ((int)(cmd.param2) == 1) {
						/* magnetometer calibration */
						answer_command(cmd, vehicle_command_s::VEHICLE_CMD_RESULT_ACCEPTED);
						calib_ret = do_mag_calibration(mavlink_fd);

					} else if ((int)(cmd.param3) == 1) {
						/* zero-altitude pressure calibration */
						answer_command(cmd, vehicle_command_s::VEHICLE_CMD_RESULT_DENIED);

					} else if ((int)(cmd.param4) == 1) {
						/* RC calibration */
						answer_command(cmd, vehicle_command_s::VEHICLE_CMD_RESULT_ACCEPTED);
						/* disable RC control input completely */
						status.rc_input_blocked = true;
						calib_ret = OK;
						mavlink_log_info(mavlink_fd, "CAL: Disabling RC IN");

					} else if ((int)(cmd.param4) == 2) {
						/* RC trim calibration */
						answer_command(cmd, vehicle_command_s::VEHICLE_CMD_RESULT_ACCEPTED);
						calib_ret = do_trim_calibration(mavlink_fd);

					} else if ((int)(cmd.param5) == 1) {
						/* accelerometer calibration */
						answer_command(cmd, vehicle_command_s::VEHICLE_CMD_RESULT_ACCEPTED);
						calib_ret = do_accel_calibration(mavlink_fd);
					} else if ((int)(cmd.param5) == 2) {
						// board offset calibration
						answer_command(cmd, vehicle_command_s::VEHICLE_CMD_RESULT_ACCEPTED);
						calib_ret = do_level_calibration(mavlink_fd);
					} else if ((int)(cmd.param6) == 1) {
						/* airspeed calibration */
						answer_command(cmd, vehicle_command_s::VEHICLE_CMD_RESULT_ACCEPTED);
						calib_ret = do_airspeed_calibration(mavlink_fd);

					} else if ((int)(cmd.param7) == 1) {
						/* do esc calibration */
						answer_command(cmd, vehicle_command_s::VEHICLE_CMD_RESULT_ACCEPTED);
						calib_ret = do_esc_calibration(mavlink_fd, &armed);
						
					} else if ((int)(cmd.param4) == 0) {
						/* RC calibration ended - have we been in one worth confirming? */
						if (status.rc_input_blocked) {
							answer_command(cmd, vehicle_command_s::VEHICLE_CMD_RESULT_ACCEPTED);
							/* enable RC control input */
							status.rc_input_blocked = false;
							mavlink_log_info(mavlink_fd, "CAL: Re-enabling RC IN");
							calib_ret = OK;
						}
						/* this always succeeds */
						calib_ret = OK;
					}

					status.calibration_enabled = false;

					if (calib_ret == OK) {
						tune_positive(true);

						// Update preflight check status
						// we do not set the calibration return value based on it because the calibration
						// might have worked just fine, but the preflight check fails for a different reason,
						// so this would be prone to false negatives.

						bool checkAirspeed = false;
						/* Perform airspeed check only if circuit breaker is not
						 * engaged and it's not a rotary wing */
						if (!status.circuit_breaker_engaged_airspd_check && !status.is_rotary_wing) {
							checkAirspeed = true;
						}

						status.condition_system_sensors_initialized = Commander::preflightCheck(mavlink_fd, true, true, true, true, checkAirspeed,
							!(status.rc_input_mode == vehicle_status_s::RC_IN_MODE_OFF), !status.circuit_breaker_engaged_gpsfailure_check);

						arming_state_transition(&status, &safety, vehicle_status_s::ARMING_STATE_STANDBY, &armed, false /* fRunPreArmChecks */, mavlink_fd);

					} else {
						tune_negative(true);
					}

					break;
				}

			case vehicle_command_s::VEHICLE_CMD_PREFLIGHT_STORAGE: {

					if (((int)(cmd.param1)) == 0) {
						int ret = param_load_default();

						if (ret == OK) {
							mavlink_log_info(mavlink_fd, "settings loaded");
							answer_command(cmd, vehicle_command_s::VEHICLE_CMD_RESULT_ACCEPTED);

						} else {
							mavlink_log_critical(mavlink_fd, "settings load ERROR");

							/* convenience as many parts of NuttX use negative errno */
							if (ret < 0) {
								ret = -ret;
							}

							if (ret < 1000) {
								mavlink_log_critical(mavlink_fd, "ERROR: %s", strerror(ret));
							}

							answer_command(cmd, vehicle_command_s::VEHICLE_CMD_RESULT_FAILED);
						}

					} else if (((int)(cmd.param1)) == 1) {

						int ret = param_save_default();

						if (ret == OK) {
							if (need_param_autosave) {
								need_param_autosave = false;
								need_param_autosave_timeout = 0;
							}

							/* do not spam MAVLink, but provide the answer / green led mechanism */
							answer_command(cmd, vehicle_command_s::VEHICLE_CMD_RESULT_ACCEPTED);

						} else {
							mavlink_log_critical(mavlink_fd, "settings save error");

							/* convenience as many parts of NuttX use negative errno */
							if (ret < 0) {
								ret = -ret;
							}

							if (ret < 1000) {
								mavlink_log_critical(mavlink_fd, "ERROR: %s", strerror(ret));
							}

							answer_command(cmd, vehicle_command_s::VEHICLE_CMD_RESULT_FAILED);
						}
					} else if (((int)(cmd.param1)) == 2) {

						/* reset parameters and save empty file */
						param_reset_all();
						int ret = param_save_default();

						if (ret == OK) {
							/* do not spam MAVLink, but provide the answer / green led mechanism */
							mavlink_log_critical(mavlink_fd, "onboard parameters reset");
							answer_command(cmd, vehicle_command_s::VEHICLE_CMD_RESULT_ACCEPTED);

						} else {
							mavlink_log_critical(mavlink_fd, "param reset error");
							answer_command(cmd, vehicle_command_s::VEHICLE_CMD_RESULT_FAILED);
						}
					}

					break;
				}

			case vehicle_command_s::VEHICLE_CMD_START_RX_PAIR:
				/* handled in the IO driver */
				break;

			default:
				/* don't answer on unsupported commands, it will be done in main loop */
				break;
			}

			/* send any requested ACKs */
			if (cmd.confirmation > 0 && cmd.command != vehicle_command_s::VEHICLE_CMD_DO_SET_MODE
			    && cmd.command != vehicle_command_s::VEHICLE_CMD_COMPONENT_ARM_DISARM) {
				/* send acknowledge command */
				// XXX TODO
			}
		}
	}

	px4_close(cmd_sub);

	return NULL;
}<|MERGE_RESOLUTION|>--- conflicted
+++ resolved
@@ -305,11 +305,7 @@
 			}
 		}
 
-<<<<<<< HEAD
-		return 0;
-=======
-		exit(!(i < max_wait_steps));
->>>>>>> fc4754f8
+		return !(i < max_wait_steps);
 	}
 
 	if (!strcmp(argv[1], "stop")) {
